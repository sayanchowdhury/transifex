/* Stats graphs style 1 */

table.stats {
  /*width: 100%;*/
  font-size: 100%;
}

.stats th { 
  text-align: left; 
  background: gray;
  color: white;
  padding: 0.1em 0.5em;
}

.stats td { 
  background: #f5f5f5; 
  text-align: center;
  padding-left: 0.5em;
  padding-right: 0.5em;
  font-size: 100%;
}

.stats td.left { 
  text-align: left;
}


div.graph {
  height: 16px;
  width: 100px;
  border: 0px solid black; 
  position: relative;
  float: left;
}

div.stats_string{
  float: left;
  text-align: left;
  padding-left: 0.3em;
  padding-top: 0.2em;
  /*position: absolute;*/
  font-size: 75%;
  font-weight: bold;
}

div.translated {
  position: absolute; 
  top: 0px;
  height:100%; 
  left: 0%; 
  background: #72d774;
  background: url('../images/icons/stats/green-bar.png') 0 50%;
  background-repeat: repeat-x;
}

div.goodchange {
  position: absolute; 
  top: 0px;
  height:100%; 
  background: #55DD55;
  background: url('../images/icons/stats/cyan-bar.png') 0 50%;
  background-repeat: repeat-x;
}

div.fuzzy {
  position: absolute; 
  top: 0px;
  height:100%; 
  background: #c9ddff;
  background: url('../images/icons/stats/purple-bar.png') 0 50%;
  background-repeat: repeat-x;
}

div.untranslated {
  position: absolute; 
  height:100%; 
  top: 0px;
  background: #ffa5a5;
  background: url('../images/icons/stats/red-bar.png') 0 50%;
  background-repeat: repeat-x;
}


/* Stats graphs style 2 */

table.stats_comp {
  font-size: 100%;
  border-collapse: collapse;
<<<<<<< HEAD
  margin: 1em 0 0.5em 0;
=======
  margin-bottom: 1.5em;
>>>>>>> 4a267632
}

.stats_comp a {
  border-bottom: none;
}

.stats_comp a:hover {
  color: #041E37;
}

.stats_comp th { 
  text-align: left; 
  padding: 0.3em 0.3em;
  font-size: 95%;
  border-bottom: 3px solid #E3EAEE;
  color: #444;;
  background-color: #f5f5f5;
}

.stats_comp td { 
  text-align: center;
  font-size: 100%;
  padding: 0px;
  margin: 0px;
  line-height: 1.8em;
  border-bottom: 1px solid #E3EAEE;
}

.stats_comp td.left { 
  text-align: left;
}

.stats_comp td.name {
  padding-left: 0.3em;
  padding-right: 0.5em;
  font-size: 90%;
}

.stats_comp td.actions {
  padding-left: 0.8em;
}

div.graph_comp {
  height: 1.5em;
  margin: 0px;
  padding: 0px;
  width: 100px;
  position: relative;
  float: left;
  border-left: 1px solid #ddd;
}

div.stats_string_comp{
  height: 1.5em;
  float: left;
  text-align: left;
  padding-left: 0.8em; 
  position: absolute;
  font-size: 80%;
  width: 95px;
  color: #69916a;
  line-height: 20px;
}

div.translated_comp {
  position: absolute; 
  top: 0px;
  height:100%; 
  left: 0%; 
  background: #c1f8c2;
  background-repeat: repeat-x;
  border-right: 1px solid #afecb0;
}

 
div.fuzzy_comp {
  position: absolute; 
  top: 0px;
  height:100%; 
  background: #dae1ee;
  background-repeat: repeat-x;
  border-right: 1px solid #d0d6e1;
}

div.untranslated_comp {
  position: absolute; 
  height:100%; 
  top: 0px;
  background: #efefef;
  background-repeat: repeat-x;
  border-right: 1px solid #ddd;
}

span.stat_message{
  font-size: 90%;
  color: gray;
  padding-left: 1px;
  padding-right: 1px;
}

.nodecoration_icon, .nodecoration_icon:hover { /* These classes need cleanup */
  text-decoration: none;
  border: none !important;
  padding-left: 16px !important;
  margin-left: 5px;
}

input.nodecoration_icon,
input.nodecoration_icon:hover { /* Not sure why this is needed. */
  margin-left: 0;
  padding-left: 16px !important;
}<|MERGE_RESOLUTION|>--- conflicted
+++ resolved
@@ -86,11 +86,7 @@
 table.stats_comp {
   font-size: 100%;
   border-collapse: collapse;
-<<<<<<< HEAD
-  margin: 1em 0 0.5em 0;
-=======
-  margin-bottom: 1.5em;
->>>>>>> 4a267632
+  margin: 1em 0;
 }
 
 .stats_comp a {
