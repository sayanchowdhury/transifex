--- conflicted
+++ resolved
@@ -1,17 +1,15 @@
 {% extends "projects/project_detail_childs.html" %}
 {% load i18n %}
 
-{% block title %}{{ block.super }} | {% blocktrans with component.name as component_name %}Delete {{ component_name }}{% endblocktrans %}{% endblock %}
+{% block title %}{% with component.project as project %}
+  {{ block.super }}
+  | {% blocktrans with component.name as component_name %}Delete {{ component_name }}{% endblocktrans %}
+{% endwith %}{% endblock %}
 
-{% block breadcrumb %}{{ block.super }}
+{% block breadcrumb %}{% with component.project as project %}{{ block.super }}
 &raquo; {% blocktrans with component.name as component_name %}Delete {{ component_name }}{% endblocktrans %}
-{% endblock %}
+{% endwith %}{% endblock %}
 
-<<<<<<< HEAD
-<a href="{{ component.project.get_absolute_url }}">{{ component.name }}</a> &raquo; {% trans "Edit" %}
-
-=======
->>>>>>> 20d347d5
 {% block content_title %}
   <h2 class="pagetitle">{% blocktrans with component.name as component_name %}Say goodbye to <em>{{ component_name }}</em>?{% endblocktrans %}</h2>
 {% endblock %}
