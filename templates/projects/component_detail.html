{% extends "projects/project_detail_childs.html" %}
{% load statistics %}
{% load markup %}
{% load i18n %}

{% block extra_head %}
  <script type="text/javascript" src="{{ MEDIA_URL }}js/file_submit.js"></script>
  <style type="text/css">
    form.submit_form { display: none; }
    form.submit_form fieldset { border: 2px dotted #ddd; }
  </style>
{% endblock %}

{% block body_class %}{{ block.super }} project_detail{% endblock %}

{% block title %}{% with component.project as project %}{{ block.super }} | {{ component.name }}{% endwith %}{% endblock %}

{% block breadcrumb %}{% with component.project as project %}{{ block.super }}
&raquo; {{ component.name }}{% endwith %}{% endblock %}


{% block body_main %}
  <div class="obj_bigdetails">
  {% if request.user.is_authenticated and perms.projects.add_component %}
  <div class="editlinks"><p><a class="i16 edit buttonized" href="{% url component_edit project_slug=component.project.slug component_slug=component.slug %}">{% trans "Edit" %}</a></p></div>
  {% endif %}
  <h2 class="name">{{ component.project.name }} &raquo; {{ component.name }}</h2>

  {% if component.description %}<p class="description">{{ component.description }}</p>{% endif %}

  {% with component.long_description_html as long_desc %}
  {% if long_desc %}
  <div class="long_description">
    {{ long_desc|truncatewords_html:"100"|safe }}
  </div>
  {% endif %}
  {% endwith %}

{% if component.unit %}
<div id="vcs_details">
  <h3>Source details</h3>

  <table class="definition">
    <tr>
      <th class="repository i16">{% trans "Repository:" %}</th>
      <td>
        <code>{{ component.unit.root }}</code></a>
        {% if component.unit.web_frontend %}<sup>(<a title="{% trans "Link to a web front-end to the source" %}" href="{{ component.unit.web_frontend }}" target="_blank" >{% trans "web" %}</a>)</sup>{% endif %}
        <img class="repotype" src="{{ MEDIA_URL }}images/icons/vcs/{{ component.unit.type }}.png" alt="{{ component.unit.type }}" title="{{ component.unit.type }}" />
    </tr>
    <tr>
      <th class="branch i16">{% trans "Branch:" %}</th>
      <td>{{ component.unit.branch }}</td>
    </tr>
    <tr>
      <th class="i16 filter">{% trans "File filter:" %}</th>
      <td>{{ component.file_filter }}</td>
    </tr>
    <tr>
<<<<<<< HEAD
      <th class="i16 allow_file">{% trans "Allows file submissions:" %}</th>
      <td>
        {% if component.allows_submission %}<span class="i16 tick_circle"></span>
        {% else %}<span class="i16 stop"></span>
        {% endif %}
=======
      <th class="i16 source_code">{% trans "Source file:" %}</th>
      <td>
      {% with component.trans.get_source_stats as source_stats %}
      {% url component_raw_file component.project.slug component.slug source_stats.filename as source_raw_url %}
      {% url component_view_file component.project.slug component.slug source_stats.filename as source_view_url %}
        <code style="margin-right: 0.7em;">{{ source_stats.filename }} ({{ source_stats.total }} {% trans "entries" %})</code>
        <a class="i16 view nodecoration_icon" title="{% trans "View " %}{{ source_stats.filename }}" href="{{ source_view_url }}"></a>
        <a class="i16 get_file nodecoration_icon" title="{% trans "Download " %}{{ source_stats.filename }}" href="{{ source_raw_url }}"></a>
      {% endwith %}
>>>>>>> 4a267632
      </td>
    </tr>
    {% with component.releases.all as releases %}
    {% if releases %}
    <tr>
      <th class="i16 release">{% blocktrans count releases|length as counter %}Release:{% plural %}Releases:{% endblocktrans %}</th>
      <td class="compact">
        {% for release in releases|slice:"0:6" %}<a class="release" href="{% url collection_release_detail slug=release.collection.slug release_slug=release.slug %}">{{ release }}</a> {% endfor %}
      </td>
    </tr>
    {% endif %}
    {% endwith %}
    <tr>
    {% if request.user.is_authenticated %}<tr>
      <th class="i16 maintainer">{% trans "Maintainer actions:" %}</th>
      <td>
       {% if perms.projects.refresh_stats %}
        <form action="{% url component_set_stats component.project.slug component.slug %}" class="microform">
            <input title="{% trans "Refresh and re-calculate statistics. It can take some time." %}" class="i16 stats_edit" value="{% trans "Refresh cache" %}" type="submit">
        </form>
        {% endif %}
        {% if perms.projects.clear_cache %}
        <form action="{% url component_clear_cache component.project.slug component.slug %}" class="microform">
            <input title="{% trans "Reset Transifex's local data for a clean pull" %}" class="i16 cache_empty" value="{% trans "Clear cache" %}" type="submit">
        </form>
        {% endif %}
      </td>
    </tr>{% endif %}
  </table>
</div>
{% endif %}  

<h3>{% trans "Translation files" %}</h3>

{% if component.trans.get_source_stats %}
<table class="definition">
<tr>
  <th class="link i16">{% trans "Source file:" %}</th>
  <td>
  {% with component.trans.get_source_stats as source_stats %}
  {% url component_raw_file component.project.slug component.slug source_stats.filename as source_raw_url %}
  {% url component_view_file component.project.slug component.slug source_stats.filename as source_view_url %}
    <code style="margin-right: 0.7em;">{{ source_stats.filename }} ({{ source_stats.total }} {% trans "entries" %})</code>
    <a class="i16 view nodecoration_icon" title="{% trans "View " %}{{ source_stats.filename }}" href="{{ source_view_url }}"></a>
    <a class="i16 link nodecoration_icon" title="{% trans "Download " %}{{ source_stats.filename }}" href="{{ source_raw_url }}"></a>
  {% endwith %}
  </td>
</tr>
    <tr>
      <th class="i16 cache">{% trans "Statistics last updated:" %}</th>
      <td>
        {% if component.unit.last_checkout %}<strong>{{component.unit.last_checkout|timesince}}</strong> {% trans "ago" %}.
        {% else %}{% trans "Component not yet pulled from source repository." %}{% endif %}
      </td>
    </tr>
</table>
{% endif %}

{% comp_stats_table component.trans.get_stats %}

{% if request.user.is_authenticated and component.allows_submission and perms.projects.submit_file %}
   {% include "projects/component_submit_new_file.html" %}
{% endif %}

</div>

<h3>{% trans 'History' %}</h3>
{% load tx_action_log %}
{% get_log 5 as action_log for_object component %}
{% if not action_log %}
<p>{% trans 'None available' %}</p>
{% else %}
<ul class="actionlist simple">
{% for entry in action_log %}
  {% if entry.is_submission %}
    <li class="i16 submit">
    {{ entry.change_message }} by {{ entry.user }} on 
    {{ entry.action_time|date:"r" }}
  {% else %}
    <li class="i16 {% if entry.is_addition %}add{% endif %}{% if entry.is_change %}change{% endif %}{% if entry.is_deletion %}delete{% endif %}">
    Component {% if entry.is_addition %}added{% endif %}{% if entry.is_change %}modified{% endif %}{% if entry.is_deletion %}deleted{% endif %} by {{ entry.user }} on 
    {{ entry.action_time|date:"r" }}
  {% endif%}
{% endfor %}
</ul>
{% endif %}

{% endblock %}

{% block content_footer %}
  <div id="content_footer_center">
    {% if request.user.is_authenticated and perms.projects.delete_component %}
    <div class="deletelink">
      <a class="i16 delete buttonized" href="{% url component_delete project_slug=component.project.slug component_slug=component.slug %}">{% trans "Delete component" %}</a>
    </div>
    {% endif %}
  </div>
{% endblock %}
<|MERGE_RESOLUTION|>--- conflicted
+++ resolved
@@ -56,26 +56,6 @@
       <th class="i16 filter">{% trans "File filter:" %}</th>
       <td>{{ component.file_filter }}</td>
     </tr>
-    <tr>
-<<<<<<< HEAD
-      <th class="i16 allow_file">{% trans "Allows file submissions:" %}</th>
-      <td>
-        {% if component.allows_submission %}<span class="i16 tick_circle"></span>
-        {% else %}<span class="i16 stop"></span>
-        {% endif %}
-=======
-      <th class="i16 source_code">{% trans "Source file:" %}</th>
-      <td>
-      {% with component.trans.get_source_stats as source_stats %}
-      {% url component_raw_file component.project.slug component.slug source_stats.filename as source_raw_url %}
-      {% url component_view_file component.project.slug component.slug source_stats.filename as source_view_url %}
-        <code style="margin-right: 0.7em;">{{ source_stats.filename }} ({{ source_stats.total }} {% trans "entries" %})</code>
-        <a class="i16 view nodecoration_icon" title="{% trans "View " %}{{ source_stats.filename }}" href="{{ source_view_url }}"></a>
-        <a class="i16 get_file nodecoration_icon" title="{% trans "Download " %}{{ source_stats.filename }}" href="{{ source_raw_url }}"></a>
-      {% endwith %}
->>>>>>> 4a267632
-      </td>
-    </tr>
     {% with component.releases.all as releases %}
     {% if releases %}
     <tr>
@@ -104,7 +84,7 @@
     </tr>{% endif %}
   </table>
 </div>
-{% endif %}  
+{% endif %}
 
 <h3>{% trans "Translation files" %}</h3>
 
