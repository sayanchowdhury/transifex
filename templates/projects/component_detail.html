--- conflicted
+++ resolved
@@ -5,10 +5,10 @@
 
 {% block body_class %}{{ block.super }} project_detail{% endblock %}
 
-{% block title %}{{ block.super }} | {{ component.name }}{% endblock %}
+{% block title %}{% with component.project as project %}{{ block.super }} | {{ component.name }}{% endwith %}{% endblock %}
 
-{% block breadcrumb %}{{ block.super }}
-&raquo; {{ component.name }}{% endblock %}
+{% block breadcrumb %}{% with component.project as project %}{{ block.super }}
+&raquo; {{ component.name }}{% endwith %}{% endblock %}
 
 
 {% block body_main %}
@@ -54,16 +54,10 @@
     <tr>
       <th class="i16 update">{% trans "Local cache:" %}</th>
       <td>
-<<<<<<< HEAD
         <form action="{% url component_set_stats component.project.slug component.slug %}" style="float: right;">
-            {% if component.unit.last_checkout %}
-            {% trans "The local checked-out copy of this component was last updated at" %} <strong>{{component.unit.last_checkout|date:"jS M Y H:i"}}</strong>.
-=======
-        <form action="{% url component_set_stats project.slug component.slug %}" style="float: right;">
             {% with component.unit as unit %}
             {% if unit.last_checkout %}
               {% blocktrans %}The local checked-out copy of this component was last updated at <strong>{{ unit.last_checkout|date:"jS M Y H:i" }}</strong>.{% endblocktrans %}
->>>>>>> 20d347d5
             {% else %}
               {% trans "You can check-out a copy of this component right now if you want." %}
             {% endif %}
