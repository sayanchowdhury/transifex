{% extends "txcollections/base_childs.html" %}
{% load i18n %}
{% load txcommontags %}
{% load markup %}
{% load statistics %}

{% block body_class %}{{ block.super }} release_detail{% endblock %}

{% block title %}{{ block.super }} | {{ release.name }}{% endblock %}

{% block extra_head %}
  <link rel="alternate" type="application/rss+xml" title="RSS" href="{% url collection_feed param=collection.slug %}" />
{% endblock %}

{% block breadcrumb %}{{ block.super }} &raquo; {{ release.name }}{% endblock %}

{% comment %}
{% block body_sec %}
  <a class="simlink" href="{% url collection_feed param=collection.slug %}" title="collection feed"><img border="0" src="{{ MEDIA_URL }}images/icons/feed.png" /></a>
{% endblock %}
{% endcomment %}

{% block body_main %}
  <div class="obj_bigdetails">
  {% if request.user.is_authenticated and perms.txcollections.change_collectionrelease %}
  <div class="editlinks"><p><a class="i16 edit buttonized" href="{% url collection_release_edit slug=release.collection.slug release_slug=release.slug %}">{% trans "Edit" %}</a></p></div>
  {% endif %}
  <h2 class="name">{{ collection.name }} &raquo; {{ release }}</h2>
  
  {% if release.description %}<p class="description">{{ release.description }}</p>{% endif %}

  {% with release.long_description_html as long_desc %}
  {% if long_desc %}
  <div class="long_description">
    {{ long_desc|truncatewords:"100"|safe }}
  </div>
  {% endif %}
  {% endwith %}

  <div class="details">

  {% if release.homepage or release.release_date %}
  <h4>{% blocktrans %}Details{% endblocktrans %}</h4>
  {% endif %}
  <table class="definition">
    <tr {% if not release.homepage %}class="empty {% if not request.user.is_authenticated %}nodisplay{% endif %}"{% endif %}>
      <th class="homepage i16">{% trans "Homepage:" %}</th>
      <td><a href="{{ release.homepage }}">{{ release.homepage }}</a></td>
    </tr>
    <tr class="separator"></tr>
    <tr class="{% if not release.release_date %}empty {% if not request.user.is_authenticated %}nodisplay{% endif %}{% endif %}">
      <th class="release_date i16">{% trans "Release date:" %}</th>
      <td>{{ release.release_date|date:"D d M Y" }}</td>
    </tr>
    <tr {% if not release.stringfreeze_date %}class="empty {% if not request.user.is_authenticated %}nodisplay{% endif %}"{% endif %}>
      <th class="freeze i16">{% trans "String freeze:" %}</th>
      <td>{{ release.stringfreeze_date|date:"D d M Y" }}</td>
    </tr>
    <tr {% if not release.develfreeze_date %}class="empty {% if not request.user.is_authenticated %}nodisplay{% endif %}"{% endif %}>
      <th class="freeze i16">{% trans "Devel freeze:" %}</th>
      <td>{{ release.develfreeze_date|date:"D d M Y" }}</td>
    </tr>
  </table>
</div>

<div id="projects" class="projects">

<h3>{% trans "Translation statistics" %} </h3>
{% release_stats_table pofile_list collection release %}

{% if not pofile_list %}
<p>{% trans "No translations added for this release. :-(" %}</p>
{% endif %}
</div>
</div>
{% endblock %}{# body_main #}
<<<<<<< HEAD
=======

{% block content_footer %}
  <div id="content_footer_center">
    {% if request.user.is_authenticated and perms.txcollections.delete_collectionrelease %}
    <div class="deletelink">
      <a class="i16 delete buttonized" href="{% url collection_delete slug=collection.slug %}">{% trans "Delete collection" %}</a>
    </div>
    {% endif %}
  </div>
{% endblock %}
>>>>>>> 4a267632
<|MERGE_RESOLUTION|>--- conflicted
+++ resolved
@@ -71,19 +71,7 @@
 {% if not pofile_list %}
 <p>{% trans "No translations added for this release. :-(" %}</p>
 {% endif %}
+
 </div>
 </div>
 {% endblock %}{# body_main #}
-<<<<<<< HEAD
-=======
-
-{% block content_footer %}
-  <div id="content_footer_center">
-    {% if request.user.is_authenticated and perms.txcollections.delete_collectionrelease %}
-    <div class="deletelink">
-      <a class="i16 delete buttonized" href="{% url collection_delete slug=collection.slug %}">{% trans "Delete collection" %}</a>
-    </div>
-    {% endif %}
-  </div>
-{% endblock %}
->>>>>>> 4a267632
