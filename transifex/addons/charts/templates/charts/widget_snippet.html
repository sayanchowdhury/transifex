--- conflicted
+++ resolved
@@ -65,16 +65,9 @@
             <td style="text-align: center;"><div id="chart-image-div">{% blocktrans %}Loading...{% endblocktrans %}</div></td>
 
             <td style="vertical-align:top;">
-<<<<<<< HEAD
                 <p>{% blocktrans %}Display your project's translation statistics on your own website as a simple image. Perfect for embedding in wiki pages, Trac instances, emails.{% endblocktrans %}</p>
                 <p>{% blocktrans %}The chart will always report live Transifex numbers.{% endblocktrans %}</p>
-                <p>{% blocktrans %}Show code snippet for component:{% endblocktrans %}
-=======
-                <p>{% blocktrans %}Display your project's translation statistics on your own website as a simple image.
-                Perfect for embedding in wiki pages, Trac instances, emails.{% endblocktrans %}</p>
-                <p>{% blocktrans %}The chart will always reflect your live Transifex numbers.{% endblocktrans %}</p>
                 <p>{% blocktrans %}Show code snippet for resource:{% endblocktrans %}
->>>>>>> 30a4512f
                 <select id="chart-image-menu">
                     <option value="">{% blocktrans %}Hidden{% endblocktrans %}</option>
                     {% for resource in resources %}
@@ -124,10 +117,5 @@
 </div>
 {% else %}
 <h3>{% blocktrans %}Interactive and Image Charts{% endblocktrans %}</h3>
-<<<<<<< HEAD
-{% blocktrans %}Sorry, but your project doesn't have any components with up-to-date statistics. You need to have at least one component with statistics to export charts from Transifex.{% endblocktrans %}
-=======
-{% blocktrans %}Sorry, but your project doesn't have any resources with up-to-date statistics. 
-You need to have at least one resource with statistics to export charts from Transifex.{% endblocktrans %}
->>>>>>> 30a4512f
+{% blocktrans %}Sorry, but your project doesn't have any resources with up-to-date statistics. You need to have at least one resource with statistics to export charts from Transifex.{% endblocktrans %}
 {% endif %}