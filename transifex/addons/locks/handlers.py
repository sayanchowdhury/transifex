# -*- coding: utf-8 -*-
from datetime import datetime
from django.core.exceptions import PermissionDenied
from django.utils.translation import ugettext as _
from django.conf import settings
from django.contrib.sites.models import Site
from notification  import models as notification
from happix.models import Resource
from txcommon.log import logger
from txcron.signals import cron_daily, cron_hourly
<<<<<<< HEAD
from teams.models import Team
from projects.models import Component
from projects.signals import pre_submit_file, post_submit_file
from webtrans.signals import webtrans_form_init, webtrans_form_done
from translations.models import POFile
from models import POFileLock, POFileLockError

# Component presubmit signal handler
# Allow only owner of the lock to submit files, otherwise throw Exception
def pre_handler(sender, instance=None, user=None, component=None,
    filename=None, **kwargs):

    if not component or not filename or not user:
        # Invalid situation
        return
=======
from projects.signals import pre_submit_translation, post_submit_translation
from lotte.signals import lotte_init, lotte_done
from models import Lock, LockError
>>>>>>> 30a4512f


# Resource presubmit signal handler
# Allow only owner of the lock to submit translations, otherwise throw Exception
def pre_handler(sender, resource=None, language=None, user=None, 
    instance=None, **kwargs):

    if not resource or not language or not user:
        # Invalid situation
        return

    lock = Lock.objects.get_valid(resource, language)
    if not lock:
        # Lock doesn't exist
        return

    if lock.owner != user:
        # Lock exists and person who wants to upload is not owner of the lock
        raise PermissionDenied


# Resource postsubmit signal handler
# Update the lock if user checked the checkbox
def post_handler(sender, request=None, resource=None, language=None, 
    user=None, instance=None, **kwargs):
    if 'lock_extend' in request.POST and request.POST['lock_extend']:
        if user:
            Lock.objects.create_update(resource, language, user).expires


def lotte_init_handler(sender, request, resources=None, language=None,
    **kwargs):
    user = request.user
<<<<<<< HEAD
    try:
        POFileLock.objects.create_update(pofile, user)
        logger.debug("lock-addon: Lock acquired/extended for user '%s' "
        "for file '%s'" % (user,pofile))
    except POFileLockError, e:
        logger.debug("lock-addon: %s" % str(e))
        request.user.message_set.create(message = _(
                "You will need to send this file for review "
                "because you can't lock this file."))

def webtrans_done_handler(sender, request, pofile=None, **kwargs):
=======
    logger.debug("lock-addon: Started editing in Lotte")
    for resource in resources:
        try:
            lock = Lock.objects.create_update(resource, language, user)
            logger.debug("lock-addon: Lock aquired/extended: '%s'" % lock)
        except LockError, e:
            logger.debug("lock-addon: %s" % str(e))
            request.user.message_set.create(message = _(
                    "Couldn't lock file, this means that you can "
                    "send files only for reviewing."))


def lotte_done_handler(sender, request, resources=None, language=None,
    **kwargs):
>>>>>>> 30a4512f
    user = request.user
    logger.debug("lock-addon: Finished editing in Lotte")
    for resource in resources:
        lock = Lock.objects.get_valid(resource, language)
        if lock:
            try:
                lock.delete_by_user(user)
                logger.debug("lock-addon: Lock deleted: '%s'" % lock)
            except LockError, e:
                logger.debug("lock-addon: User '%s' sent translations to a "
                    "resource/language locked by someone else: %s" % 
                    (user, str(e)))


def expiration_notification(sender, **kwargs):
    """
    FIXME: Migrate it (txcron) to work with the String Level.
    """
    logger.debug("lock-addon: Sending expiration notifications...")
    if not settings.ENABLE_NOTICES:
        logger.debug("lock-addon: ENABLE_NOTICES is not enabled")
        return
    current_site = Site.objects.get_current()
<<<<<<< HEAD
    locks = POFileLock.objects.expiring()
    nt = 'project_component_file_lock_expiring'
    for lock in locks:
        context = { 'pofile' : lock.pofile,
=======
    locks = Lock.objects.expiring()
    nt = 'project_resource_language_lock_expiring'
    for lock in locks:
        context = { 'resource': lock.resource,
                    'language': lock.language,
                    'project' : lock.resource.project,
>>>>>>> 30a4512f
                    'user': lock.owner,
                    'expires': lock.expires,
                    'current_site' : current_site }
        logger.debug("lock-addon: Sending notification about lock: %s" % lock)
        notification.send_now([lock.owner,], nt, context)
        lock.notified = True
        lock.save()


def db_cleanup(sender, **kwargs):
    logger.debug("lock-addon: Looking for expired locks")
    locks = Lock.objects.expired()
    for lock in locks:
        logger.debug("lock-addon: Deleting lock: %s" % lock)
        lock.delete()


def connect():
    pre_submit_translation.connect(pre_handler, sender=Resource)
    post_submit_translation.connect(post_handler, sender=Resource)
    lotte_init.connect(lotte_init_handler)
    lotte_done.connect(lotte_done_handler)
    cron_daily.connect(db_cleanup)
    cron_hourly.connect(expiration_notification)<|MERGE_RESOLUTION|>--- conflicted
+++ resolved
@@ -8,27 +8,9 @@
 from happix.models import Resource
 from txcommon.log import logger
 from txcron.signals import cron_daily, cron_hourly
-<<<<<<< HEAD
-from teams.models import Team
-from projects.models import Component
-from projects.signals import pre_submit_file, post_submit_file
-from webtrans.signals import webtrans_form_init, webtrans_form_done
-from translations.models import POFile
-from models import POFileLock, POFileLockError
-
-# Component presubmit signal handler
-# Allow only owner of the lock to submit files, otherwise throw Exception
-def pre_handler(sender, instance=None, user=None, component=None,
-    filename=None, **kwargs):
-
-    if not component or not filename or not user:
-        # Invalid situation
-        return
-=======
 from projects.signals import pre_submit_translation, post_submit_translation
 from lotte.signals import lotte_init, lotte_done
 from models import Lock, LockError
->>>>>>> 30a4512f
 
 
 # Resource presubmit signal handler
@@ -62,24 +44,11 @@
 def lotte_init_handler(sender, request, resources=None, language=None,
     **kwargs):
     user = request.user
-<<<<<<< HEAD
-    try:
-        POFileLock.objects.create_update(pofile, user)
-        logger.debug("lock-addon: Lock acquired/extended for user '%s' "
-        "for file '%s'" % (user,pofile))
-    except POFileLockError, e:
-        logger.debug("lock-addon: %s" % str(e))
-        request.user.message_set.create(message = _(
-                "You will need to send this file for review "
-                "because you can't lock this file."))
-
-def webtrans_done_handler(sender, request, pofile=None, **kwargs):
-=======
     logger.debug("lock-addon: Started editing in Lotte")
     for resource in resources:
         try:
             lock = Lock.objects.create_update(resource, language, user)
-            logger.debug("lock-addon: Lock aquired/extended: '%s'" % lock)
+            logger.debug("lock-addon: Lock acquired/extended: '%s'" % lock)
         except LockError, e:
             logger.debug("lock-addon: %s" % str(e))
             request.user.message_set.create(message = _(
@@ -89,7 +58,6 @@
 
 def lotte_done_handler(sender, request, resources=None, language=None,
     **kwargs):
->>>>>>> 30a4512f
     user = request.user
     logger.debug("lock-addon: Finished editing in Lotte")
     for resource in resources:
@@ -113,19 +81,12 @@
         logger.debug("lock-addon: ENABLE_NOTICES is not enabled")
         return
     current_site = Site.objects.get_current()
-<<<<<<< HEAD
-    locks = POFileLock.objects.expiring()
-    nt = 'project_component_file_lock_expiring'
-    for lock in locks:
-        context = { 'pofile' : lock.pofile,
-=======
     locks = Lock.objects.expiring()
     nt = 'project_resource_language_lock_expiring'
     for lock in locks:
         context = { 'resource': lock.resource,
                     'language': lock.language,
                     'project' : lock.resource.project,
->>>>>>> 30a4512f
                     'user': lock.owner,
                     'expires': lock.expires,
                     'current_site' : current_site }
