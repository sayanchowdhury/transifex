--- conflicted
+++ resolved
@@ -42,25 +42,12 @@
 
     def create_update(self, resource, language, user):
         """
-<<<<<<< HEAD
-        Creates new or updates existing lock object for 'pofile'
-        * Checks whether 'user' has permissions to lock 'pofile'
-        * Checks whether 'user' has reached max number of locks
-        * Checks whether 'pofile' is already locked by someone else
-        """
-
-        # Permission check
-        if not POFileLock.can_lock(pofile, user):
-            raise POFileLockError(_("User '%(user)s' does not have "
-               "permission to submit files for '%(pofile)s'.") %
-               {"user" : user, "pofile" : pofile})
-=======
         Create new or update existing lock object for the given resource and 
         language
 
-        * Checks wether 'user' has permissions to create the lock.
-        * Checks wether 'user' has reached max number of locks.
-        * Checks wether the given resource and language was already locked 
+        * Checks whether 'user' has permissions to create the lock.
+        * Checks whether 'user' has reached max number of locks.
+        * Checks whether the given resource and language was already locked 
           by someone else.
         """
 
@@ -69,7 +56,6 @@
             raise LockError(_("User '%(user)s' has no permission to submit "
                "translations for '%(resourse)s' to '%(language)s'.") % {
                "user" : user, "resource" : resource, "language": language})
->>>>>>> 30a4512f
 
         now = datetime.now()
 
@@ -79,13 +65,8 @@
                 owner = user,
                 expires__gt = now)
             if len(locks) >= settings.LOCKS_PER_USER:
-<<<<<<< HEAD
-                raise POFileLockError(_("User '%(user)s' already has maximum "
+                raise LockError(_("User '%(user)s' already has maximum "
                 "allowed %(locks)i locks.") % {"user" : user,
-=======
-                raise LockError(_("User '%(user)s' already has maximum "
-                "allowed %(locks)i locks.") % {"user" : user, 
->>>>>>> 30a4512f
                 "locks" : settings.LOCKS_PER_USER})
 
         expires = now + timedelta(seconds=settings.LOCKS_LIFETIME)
@@ -112,7 +93,7 @@
 
 class Lock(models.Model):
     """
-     A lock/hold on a POFile object.
+    A lock/hold on a POFile object.
 
     This usually denotes something that someone is working on and shouldn't
     be touched by others.
@@ -120,17 +101,11 @@
     enabled = models.BooleanField(default=True)
     created = models.DateTimeField(auto_now_add=True, editable=False)
     modified = models.DateTimeField(auto_now=True, editable=False)
-<<<<<<< HEAD
     notified = models.BooleanField(default=False, help_text="Whether "
         "the owner was notified that the lock expired")
     expires = models.DateTimeField(help_text="Time the lock expired.")
-=======
-    notified = models.BooleanField(default=False, help_text="Wether "
-        "notification about the expiration of lock has been sent to owner")
-    expires = models.DateTimeField(help_text="Time of lock expiration.")
 
     # ForeignKeys
->>>>>>> 30a4512f
     owner = models.ForeignKey(User)
     resource = models.ForeignKey('happix.Resource', null=False, blank=False, 
         related_name='locks')
@@ -160,12 +135,7 @@
 
     def can_unlock(self, user):
         """
-<<<<<<< HEAD
-        This function can be used to perform permission check whether
-        'user' can unlock this POFileLock instance
-=======
         Perform permission check whether 'user' can unlock the Lock instance.
->>>>>>> 30a4512f
         """
         perm = ProjectPermission(user)
         return (self.owner == user) or perm.coordinate_team(
@@ -174,14 +144,9 @@
     @staticmethod
     def can_lock(resource, language, user):
         """
-<<<<<<< HEAD
-        This function can be used to perform permission check whether
-        'user' can lock 'pofile'. NB! It does not perform lock count check!
-=======
         Perform permission check whether 'user' can create a Lock.
 
         CAUTION: It does not perform lock counting check!
->>>>>>> 30a4512f
         """
         perm = ProjectPermission(user)
         return perm.submit_translations(resource.project, language) or \
@@ -193,13 +158,6 @@
         Delete the instance of Lock whether the 'user' has permisson to do so.
         """
         if not self.can_unlock(user):
-<<<<<<< HEAD
-            raise POFileLockError(_("User '%(user)s' is not allowed "
-            "to remove lock '%(lock)s'") % { "user" : user,
-            "lock" : self})
-        return super(POFileLock, self).delete(*args, **kwargs)
-=======
             raise LockError(_("User '%(user)s' is not allowed to remove "
                 "lock '%(lock)s'") % { "user" : user, "lock" : self})
-        return super(Lock, self).delete(*args, **kwargs)
->>>>>>> 30a4512f
+        return super(Lock, self).delete(*args, **kwargs)