# -*- coding: utf-8 -*-

from django.conf.urls.defaults import *
from views import resource_language_lock, resource_language_unlock

urlpatterns = patterns('',
    url(
<<<<<<< HEAD
        regex = '^projects/p/(?P<project_slug>[-\w]+)/c/(?P<component_slug>[-\w]+)/unlock/(?P<filename>(.*))/$',
        view = component_file_unlock,
        name = 'component_file_unlock',),
    url(
        regex = '^projects/p/(?P<project_slug>[-\w]+)/c/(?P<component_slug>[-\w]+)/lock/(?P<filename>(.*))/$',
        view = component_file_lock,
        name = 'component_file_lock',),
)
=======
        regex = r'^project/(?P<project_slug>[-\w]+)/resource/(?P<resource_slug>[-\w]+)/l/(?P<language_code>[-_@\w]+)/lock/$',
        view = resource_language_lock,
        name = 'resource_language_lock',),
    url(
        regex = r'^project/(?P<project_slug>[-\w]+)/resource/(?P<resource_slug>[-\w]+)/l/(?P<language_code>[-_@\w]+)/unlock/$',
        view = resource_language_unlock,
        name = 'resource_language_unlock',),
)
>>>>>>> 30a4512f
<|MERGE_RESOLUTION|>--- conflicted
+++ resolved
@@ -5,22 +5,11 @@
 
 urlpatterns = patterns('',
     url(
-<<<<<<< HEAD
-        regex = '^projects/p/(?P<project_slug>[-\w]+)/c/(?P<component_slug>[-\w]+)/unlock/(?P<filename>(.*))/$',
-        view = component_file_unlock,
-        name = 'component_file_unlock',),
-    url(
-        regex = '^projects/p/(?P<project_slug>[-\w]+)/c/(?P<component_slug>[-\w]+)/lock/(?P<filename>(.*))/$',
-        view = component_file_lock,
-        name = 'component_file_lock',),
-)
-=======
-        regex = r'^project/(?P<project_slug>[-\w]+)/resource/(?P<resource_slug>[-\w]+)/l/(?P<language_code>[-_@\w]+)/lock/$',
+        regex = r'^projects/p/(?P<project_slug>[-\w]+)/resource/(?P<resource_slug>[-\w]+)/l/(?P<language_code>[-_@\w]+)/lock/$',
         view = resource_language_lock,
         name = 'resource_language_lock',),
     url(
-        regex = r'^project/(?P<project_slug>[-\w]+)/resource/(?P<resource_slug>[-\w]+)/l/(?P<language_code>[-_@\w]+)/unlock/$',
+        regex = r'^projects/p/(?P<project_slug>[-\w]+)/resource/(?P<resource_slug>[-\w]+)/l/(?P<language_code>[-_@\w]+)/unlock/$',
         view = resource_language_unlock,
         name = 'resource_language_unlock',),
 )
->>>>>>> 30a4512f
