--- conflicted
+++ resolved
@@ -212,14 +212,9 @@
     "pk": 12, 
     "model": "languages.language", 
     "fields": {
-<<<<<<< HEAD
+      "rule_few": null, 
       "code_aliases": " ", 
       "code": "ca@valencia", 
-=======
-      "rule_few": null, 
-      "code_aliases": " ca-ES ", 
-      "code": "ca", 
->>>>>>> f11ff360
       "name": "Catalan (Valencian)", 
       "description": "", 
       "pluralequation": "(n != 1)", 
@@ -2047,12 +2042,7 @@
       "name": "Dutch (Belgium/Flemish)", 
       "description": "", 
       "pluralequation": "(n != 1)", 
-      "rule_zero": null, 
-      "rule_two": null, 
-      "rule_one": "n is 1", 
-      "rule_other": "everything else", 
-      "specialchars": "", 
-      "rule_many": null, 
+      "specialchars": "", 
       "nplurals": 2
     }
   }, 
@@ -2065,7 +2055,12 @@
       "name": "Catalan", 
       "description": "", 
       "pluralequation": "(n != 1)", 
-      "specialchars": "", 
+      "rule_zero": null, 
+      "rule_two": null, 
+      "rule_one": "n is 1", 
+      "rule_other": "everything else", 
+      "specialchars": "", 
+      "rule_many": null, 
       "nplurals": 2
     }
   }
