--- conflicted
+++ resolved
@@ -10,13 +10,8 @@
 msgstr ""
 "Project-Id-Version: russian\n"
 "Report-Msgid-Bugs-To: \n"
-<<<<<<< HEAD
 "POT-Creation-Date: 2010-02-26 19:16+0000\n"
 "PO-Revision-Date: 2010-03-01 04:06+0500\n"
-=======
-"POT-Creation-Date: 2010-02-27 19:39+0000\n"
-"PO-Revision-Date: 2010-02-07 20:15+0500\n"
->>>>>>> 367cfada
 "Last-Translator: Azamat H. Hackimov <azamat.hackimov@gmail.com>\n"
 "Language-Team: russian team <fedora-trans-ru@redhat.com>\n"
 "MIME-Version: 1.0\n"
@@ -1288,13 +1283,9 @@
 msgstr "создатель"
 
 #: reviews/views.py:33
-<<<<<<< HEAD
-msgid "You only can upload a file for reviewing, if it's related to an existing language."
-=======
 msgid ""
 "You can upload a file for review only if it's related to an existing "
 "language."
->>>>>>> 367cfada
 msgstr ""
 
 #: reviews/views.py:53
@@ -1333,7 +1324,7 @@
 msgid "Members are actually people that can submit translations. Search for usernames."
 msgstr ""
 
-#: teams/forms.py:52
+#: teams/forms.py:45
 #, python-format
 msgid "You have the user '%s' in both coordinators and members lists. Please drop him/her from one of those lists."
 msgstr ""
@@ -2808,17 +2799,12 @@
 
 #: templates/teams/team_form.html:29
 msgid ""
-<<<<<<< HEAD
 "\n"
 "    Be aware that notification are not sent when coordinators or members are added or removed using this module.\n"
 "    "
-=======
-"Please note that notification will not be sent when coordinators or members "
-"are added or removed on this page."
->>>>>>> 367cfada
-msgstr ""
-
-#: templates/teams/team_form.html:40
+msgstr ""
+
+#: templates/teams/team_form.html:41
 msgid "Save team"
 msgstr "Сохранить команду"
 
@@ -3995,7 +3981,7 @@
 
 #: txcommon/views.py:95
 #, fuzzy, python-format
-msgid "You have nudged '%s'."
+msgid "You have nugded '%s'."
 msgstr "<p>Вы вышли."
 
 #: txcommon/db/models.py:26
