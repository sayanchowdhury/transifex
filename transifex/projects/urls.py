from django.conf.urls.defaults import *
from django.conf import settings
from django.contrib.auth.decorators import login_required
from tagging.views import tagged_object_list

from projects.feeds import LatestProjects, ProjectFeed
from projects.models import Project
<<<<<<< HEAD
from projects.permissions import pr_component_submit_file
from projects.views.project import *
from projects.views.component import *
from projects.views.permission import *
=======
from projects.views import *
from reviews.views import review_list
from feeds import (LatestProjects, ProjectFeed)
>>>>>>> b3d0bd03

from txcommon.decorators import one_perm_required_or_403
from webtrans.wizards import TransFormWizard

project_list = {
    'queryset': Project.objects.all(),
    'template_object_name': 'project',
}

project_detail = {
    'extra_context': {'project_overview': True},
}
project_detail.update(project_list)


feeds = {
    'latest': LatestProjects,
    'project': ProjectFeed,
}

#TODO: Temporary until we import view from a common place
SLUG_FEED = 'projects.views.slug_feed'
urlpatterns = patterns('',
    url(
        regex = r'^feed/$',
        view = SLUG_FEED,
        name = 'project_latest_feed',
        kwargs = {'feed_dict': feeds,
                  'slug': 'latest'}),
    url(
        regex = r'^(?P<param>[-\w]+)/components/feed/$',
        view = SLUG_FEED,
        name = 'project_feed',
        kwargs = {'feed_dict': feeds,
                  'slug': 'project'}),
)


# Project
urlpatterns += patterns('',
    url(
        regex = '^add/$',
        view = project_create,
        name = 'project_create'),
    url(
        regex = '^p/(?P<project_slug>[-\w]+)/edit/$',
        view = project_update,
        name = 'project_edit',),
    url(
        regex = '^p/(?P<project_slug>[-\w]+)/delete/$',
        view = project_delete,
        name = 'project_delete',),
    url(
        regex = '^p/(?P<project_slug>[-\w]+)/access/pm/add/$',
        view = project_add_permission,
        name = 'project_add_permission'),
    url(
        regex = '^p/(?P<project_slug>[-\w]+)/access/pm/(?P<permission_pk>\d+)/delete/$',
        view = project_delete_permission,
        name = 'project_delete_permission'),
    url(
        regex = '^p/(?P<project_slug>[-\w]+)/access/rq/add/$',
        view = project_add_permission_request,
        name = 'project_add_permission_request'),
    url(
        regex = '^p/(?P<project_slug>[-\w]+)/access/rq/(?P<permission_pk>\d+)/delete/$',
        view = project_delete_permission_request,
        name = 'project_delete_permission_request'),
        
    url(regex = '^p/(?P<project_slug>[-\w]+)/access/rq/(?P<permission_pk>\d+)/approve/$',
        view = project_approve_permission_request,
        name = "project_approve_permission_request"),
    url(
        regex = '^p/(?P<project_slug>[-\w]+)/toggle_watch/$',
        view = project_toggle_watch,
        name = 'project_toggle_watch',),
)

urlpatterns += patterns('django.views.generic',
    url(
        regex = '^p/(?P<slug>[-\w]+)/$',
        view = 'list_detail.object_detail',
        name = 'project_detail',
        kwargs = project_detail),
    url (
        regex = '^$',
        view = 'list_detail.object_list',
        kwargs = project_list,
        name = 'project_list'),
    url(
        r'^tag/(?P<tag>[^/]+)/$',
        tagged_object_list,
        dict(queryset_or_model=Project, allow_empty=True,
             template_object_name='project'),
        name='project_tag_list'),
)


# Components
urlpatterns += patterns('',
    url(
        regex = '^p/(?P<project_slug>[-\w]+)/add-component/$',
        view = component_create_update,
        name = 'component_create',),
    url(
        regex = '^p/(?P<project_slug>[-\w]+)/c/(?P<component_slug>[-\w]+)/edit/$',
        view = component_create_update,
        name = 'component_edit',),
    url(
        regex = '^p/(?P<project_slug>[-\w]+)/c/(?P<component_slug>[-\w]+)/delete/$',
        view = component_delete,
        name = 'component_delete',),
    url(
        regex = '^p/(?P<project_slug>[-\w]+)/c/(?P<component_slug>[-\w]+)/clear_cache/$',
        view = component_clear_cache,
        name = 'component_clear_cache',),
    url(
        regex = '^p/(?P<project_slug>[-\w]+)/c/(?P<component_slug>[-\w]+)/set_stats/$',
        view = component_set_stats,
        name = 'component_set_stats',),
    url(
        regex = '^p/(?P<project_slug>[-\w]+)/c/(?P<component_slug>[-\w]+)/raw/(?P<filename>(.*))$',
        view = component_file,
        name = 'component_raw_file',),
    url(
        regex = '^p/(?P<project_slug>[-\w]+)/c/(?P<component_slug>[-\w]+)/view/(?P<filename>(.*))$',
        view = component_file,
        name = 'component_view_file',
        kwargs = {'view': True },),
    url(
        regex = '^p/(?P<project_slug>[-\w]+)/c/(?P<component_slug>[-\w]+)/toggle_lock/(?P<filename>(.*))$',
        view = component_toggle_lock_file,
        name = 'component_toggle_lock_file',),
    url(
        regex = '^p/(?P<project_slug>[-\w]+)/c/(?P<component_slug>[-\w]+)/submit/(?P<filename>(.*))$',
        view = component_submit_file,
        name = 'component_submit_file',),
    url(
        regex = '^p/(?P<project_slug>[-\w]+)/c/(?P<component_slug>[-\w]+)/toggle_watch/pofile/(?P<filename>(.*))$',
        view = component_toggle_watch,
        name = 'component_toggle_watch',),
    url(
        regex = '^p/(?P<project_slug>[-\w]+)/c/(?P<component_slug>[-\w]+)/submit/$',
        view = component_submit_file,
        name = 'component_submit_new_file',),
    url(
        regex = '^p/(?P<project_slug>[-\w]+)/c/(?P<component_slug>[-\w]+)/l/(?P<language_code>(.*))$',
        view = component_language_detail,
        name = 'component_language_detail',),
    url (
        regex = '^p/(?P<slug>[-\w]+)/component-added/$',
        view = 'django.views.generic.list_detail.object_detail',
        kwargs = {'object_list': project_list,
                  'message': 'Component added.' },
        name = 'component_created'),
    url(
        regex = '^p/(?P<project_slug>[-\w]+)/c/(?P<component_slug>[-\w]+)/$',
        view = component_detail,
        name = 'component_detail'),
)

#TODO: Make this setting work throughout the applications
if getattr(settings, 'ENABLE_WEBTRANS', True):
    urlpatterns += patterns('',
        url(
            regex = ('^p/(?P<project_slug>[-\w]+)/c/(?P<component_slug>[-\w]+)/'
                    'edit/(?P<filename>(.*))$'),
            # It needs to pass through both 'login_required' and 
            # 'one_perm_required_or_403' decorators
            view = login_required(one_perm_required_or_403(
                pr_component_submit_file, # from projects.permissions
                (Project, 'slug__exact', 'project_slug')
                )(TransFormWizard(key=None, form_list=[]))),
            name = 'component_edit_file',),
        )

#TODO: Make this setting work throughout the applications
if getattr(settings, 'ENABLE_REVIEWS', True):
    urlpatterns += patterns('',
        url(
            regex = ('^(?P<project_slug>[-\w]+)/(?P<component_slug>[-\w]+)/'
                     'reviews/$'),
            view = review_list,
            name = 'review_list',),)
<|MERGE_RESOLUTION|>--- conflicted
+++ resolved
@@ -3,18 +3,14 @@
 from django.contrib.auth.decorators import login_required
 from tagging.views import tagged_object_list
 
+from reviews.views import review_list
+
 from projects.feeds import LatestProjects, ProjectFeed
 from projects.models import Project
-<<<<<<< HEAD
 from projects.permissions import pr_component_submit_file
 from projects.views.project import *
 from projects.views.component import *
 from projects.views.permission import *
-=======
-from projects.views import *
-from reviews.views import review_list
-from feeds import (LatestProjects, ProjectFeed)
->>>>>>> b3d0bd03
 
 from txcommon.decorators import one_perm_required_or_403
 from webtrans.wizards import TransFormWizard
@@ -195,7 +191,7 @@
 if getattr(settings, 'ENABLE_REVIEWS', True):
     urlpatterns += patterns('',
         url(
-            regex = ('^(?P<project_slug>[-\w]+)/(?P<component_slug>[-\w]+)/'
+            regex = ('^p/(?P<project_slug>[-\w]+)/c/(?P<component_slug>[-\w]+)/'
                      'reviews/$'),
             view = review_list,
-            name = 'review_list',),)
+            name = 'review_list',),)