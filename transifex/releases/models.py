--- conflicted
+++ resolved
@@ -27,11 +27,7 @@
     small) on a particular date, for which makes sense to track
     translations across the whole release.
     
-<<<<<<< HEAD
-    Examples of Releases is Transifex 1.0, GNOME 2.26, Fedora 10 etc.
-=======
-    Examples of Releases is GNOME 2.26, Fedora 10, PackageKit 0.3, etc.
->>>>>>> 3cb2999f
+    Examples of Releases is Transifex 1.0, GNOME 2.26, Fedora 10, etc.
     """
 
     slug = models.SlugField(_('Slug'), max_length=30,
