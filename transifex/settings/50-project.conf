--- conflicted
+++ resolved
@@ -31,11 +31,6 @@
     'django.middleware.doc.XViewMiddleware',
     'django.contrib.flatpages.middleware.FlatpageFallbackMiddleware',
     'pagination.middleware.PaginationMiddleware',
-<<<<<<< HEAD
-=======
-    # OpenID support (requires app below too)
-    #'django_authopenid.middleware.OpenIDMiddleware',
->>>>>>> b3d0bd03
 ]
 
 ROOT_URLCONF = 'urls'
@@ -56,12 +51,7 @@
     'django.contrib.admindocs',
     'notification',
     # OpenId support (needs middleware class above too)
-<<<<<<< HEAD
     'south',
-=======
-    #'django_authopenid',
-    'django_evolution',
->>>>>>> b3d0bd03
     'tagging',
     'pagination',
     'piston',
@@ -78,10 +68,10 @@
     'actionlog',
     'simplelock',
     'repowatch',
+    'reviews',
     'codebases',
     'tarball',
     'submissions',
-    'reviews',
     'userprofile',
     'webtrans',
     'authority',
