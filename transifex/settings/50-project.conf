--- conflicted
+++ resolved
@@ -81,11 +81,7 @@
     'actionlog',
     'simplelock',
     'repowatch',
-<<<<<<< HEAD
-=======
     'reviews',
-    'codebases',
->>>>>>> 5908e5c0
     'tarball',
     'submissions',
     'userprofile',
