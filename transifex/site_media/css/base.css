--- conflicted
+++ resolved
@@ -819,7 +819,43 @@
   font-size: 0.9em;
 }
 
-<<<<<<< HEAD
+
+
+/* Comments */
+
+ol.comments{
+        margin: 15px 0;
+        padding: 0;
+        list-style: none !important;
+        font-size: 0.82em;
+        line-height: 1.6em;
+}
+
+ol.comments li{
+        background-color: #F1FFE8;
+        padding: 10px !important;
+        margin: 0 0 10px 0 !important;
+        font-size: 0.9em;
+        line-height: 1.5em;
+}
+
+ol.comments li p{
+        font-size: 1em;
+        line-height: 1.5em;
+}
+
+ol.comments a.jump{
+        text-decoration: none;
+}
+
+ol.comments p{
+        margin: 0 0 10px 0;
+}
+
+ol.comments p.title{
+        border-bottom: 1px dotted #CECECE;
+        padding-bottom: 4px;
+}
 table.timeline span {
   padding-top: 1px;
   padding-bottom: 1px;
@@ -859,6 +895,25 @@
   background-color: #FAFAFA !important;
  }
 
+ol.comments p.title span.author{
+        margin: 0;
+        font-weight: bold;
+        color: Black;
+}
+
+/* shinyform */
+
+fieldset.shinyform{
+        border: none;
+        margin: 0;
+        padding: 0;
+}
+
+fieldset.shinyform legend{
+}
+
+fieldset.shinyform ol{
+        margin: 0 !important;
 div.notification div.editlinks{
   margin-top: 15px !important;
  }
@@ -876,65 +931,8 @@
   color: #777;
   font-weight: normal;
  }
-=======
-
-
-
-/* Comments */
-
-ol.comments{
-        margin: 15px 0;
-        padding: 0;
-        list-style: none !important;
-        font-size: 0.82em;
-        line-height: 1.6em;
-}
-
-ol.comments li{
-        background-color: #F1FFE8;
-        padding: 10px !important;
-        margin: 0 0 10px 0 !important;
-        font-size: 0.9em;
-        line-height: 1.5em;
-}
-
-ol.comments li p{
-        font-size: 1em;
-        line-height: 1.5em;
-}
-
-ol.comments a.jump{
-        text-decoration: none;
-}
-
-ol.comments p{
-        margin: 0 0 10px 0;
-}
-
-ol.comments p.title{
-        border-bottom: 1px dotted #CECECE;
-        padding-bottom: 4px;
-}
-
-ol.comments p.title span.author{
-        margin: 0;
-        font-weight: bold;
-        color: Black;
-}
-
-/* shinyform */
-
-fieldset.shinyform{
-        border: none;
-        margin: 0;
-        padding: 0;
-}
-
-fieldset.shinyform legend{
-}
-
-fieldset.shinyform ol{
-        margin: 0 !important;
+
+
         padding: 0 !important;
         list-style: none !important;
 }
@@ -975,5 +973,4 @@
         font-size: 0.9em;
         color: #c00;
         line-height: 1.1em;
-}
->>>>>>> df020759
+}