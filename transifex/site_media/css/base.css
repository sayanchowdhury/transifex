

/* General */

body {
  font-family: sans-serif;
  font-size: 0.85em;
  color: #333;
  padding: 0;
  margin: 0;
}

div#header,
div#content,
div#footer {
  max-width: 1100px;
  margin: 0 auto;
}


/* Header */

div#wrapper {
  background: url('../images/top_bg_grad.png') repeat-x;
  padding: 0 20px;
}

div#header {
  height: 80px;
  padding-top: 10px;
}

div#header div#logo {
  float: left;
}

div#logo {
  margin-left: 0.5em;
}

div#header div#navmenu {
  float: left;
  margin: 65px 0.5em 0 3em;
  font-size: 110%;
  color: #ccc;
}

div#header div#header_secnav {
  float: right;
  margin-right: 10px;
}

div#header div#header_trinav {
  float: right;
  clear: right;
  margin-top: 40px;
  font-size: 85%;
  color: #666;
  margin-right: 10px;
}

div#header lang_switcher {
  margin-left: 1em;
}


/* Content */

div#breadcrumbs {
  margin: 1em 3em;
}

div#content {
  background-color: #ebf2f8;
  border-top: #afc8e1 4px solid;
  border-bottom: #afc8e1 3px solid;
  margin-top: 1em;
  min-height: 50em;
}

div#content h2.pagetitle {
  color: #0d4c8c;
  font-weight: normal;
  font-size: 2.8em;
  font-family: "Georgia", serif;
  margin: 0.5em 0.8em 0.3em 0.8em;
  letter-spacing: -2px;
}

div#content h2.pagesubtitle {
  color: #0d4c8c;
  font-weight: normal;
  font-size: 2.5em;
  font-family: "Georgia", serif;
  margin: 0.5em 0.8em 0.3em 0;
  letter-spacing: -2px;
}

div#body {
  clear: both;
  background-color: white;
  -moz-border-radius: 5px;
  margin: 1em;
  min-height: 5em;
  padding: 0.5em 3em 3em 3em;
  border:1px solid #C5DBEC;
}

div#body h2 {
  font-weight: normal;
  font-size: 1.8em;
  margin-left: 0;
  margin-top: 0.8em;
  color: #666;
}

div#body h3 {
  margin-top: 1.2em;
  color: #b65d0e;
  font-weight: normal;
}

div#body h4 {
  text-transform: uppercase;
  color: #666;
  font-weight: bold;
}

div.multicolumn3 {
  -moz-column-count: 3;
  -moz-column-gap: 3em;
   column-count: 3;
   column-gap: 3em;
   column-break-inside: avoid;
}


div.multicolumn3 {
  -moz-column-count: 3;
  -moz-column-gap: 3em;
   column-count: 3;
   column-gap: 3em;
   column-break-inside: avoid;
}


div#content_header,
div#content_footer {
  margin: 0 1em;
}

div#content_header_sec,
div#body_sec,
div#content_footer_sec {
  float:right;
}
div#content_header_prim, div#content_header_sec { margin-bottom: 0.5em; }
div#content_footer_prim, div#content_footer_sec { margin-top: 0.5em; }
div#content_header_prim, div#content_footer_prim { margin-left: 1em; }
div#content_header_sec, div#content_footer_sec { margin-right: 1em; }
div#content_header_center, div#content_footer_center { text-align: center; }

div#body_sec { margin-top: 0.5em; margin-right: -1.8em; }

div#footer .left,
div#footer .center,
div#footer .right {
  width: 30%;
  padding: 0.5em 0 1em 0;
  font-size: 90%;
}

div#footer .left { float: left; text-align: left; }
div#footer .center { margin: 0 auto; text-align: center; }
div#footer .right { float: right; text-align: right; }
div#footer .powered { margin: 1em auto 0 auto; text-align: center; color: #7f7f7f; font-size: 85%; }
div#footer .version { margin: 0.3em auto 1.5em auto; text-align: center; color: #999; font-size: 80%; }

form.microform {
  display: inline;
}

/* Generic pagination container */
div.pagination {
  margin-top: 1em;
  margin-bottom: 1em;
}

/* Generic pagination container */
div.pagination.top {
  margin-bottom: 3em;
}

div.pagination.bottom {
  margin-top: 3em;
}

/* Login index */

div#login-block {
  padding: 10px;
}

div#login_index {
  color: #666;
  margin-right: -10px;
  background-color: #fff; /*#EBF2F8*/
  padding: 0.3em;
  /*
  -moz-border-radius-bottomleft:5px;
  -moz-border-radius-bottomright:5px;
  -moz-border-radius-topleft:5px;
  -moz-border-radius-topright:5px;
  border:1px solid #AFC8E1;*/
}

div#login_index .divright{
  float: right;
}

div#login_index .divleft{
  float: left;
}

div#clear,
.clear {
  clear: both;
}

div#login_index fieldset {
  position: relative;
  margin-top:1em;
  padding-top:.75em;
  border:1px solid #AFC8E1;
  background-color: #EBF2F8;
  -moz-border-radius:3px;
}

div#login_index legend {
  position:absolute;
  top:-.7em;
  left:.5em;
  border:1px solid #AFC8E1;
  background-color: #FFF;
  padding-left: 0.6em;
  padding-right: 0.6em;
  -moz-border-radius: 2px;
}

div#login_index .submit-row {
  margin-top: 5px;
  text-align: right;
  font-size: 50%;
}

div#login_index .form-row {
  text-align: right;
  margin-top: 5px;
}

div#login_index p {
  width: 100%;
  margin-bottom: 0px;
}

div#login_index p.login-tagline {
  font-size: 95%;
  margin: 0.5em 1em 1em 1em;
  max-width: 20em;
}

div#login_index .lost_passwd {
  margin-top: 3px;
}

div#login_index input#id_openid_url {
  background-image: url('../images/openid-icons/openid.png');
}

/* List and Detail views for Projects and Collections */

div.obj_biglist div.entry {
  /* border-bottom: 3px solid #eee; */
  background: url('../images/light-separator.png') repeat-x -20px 100%;
  padding-bottom: 1em;
}

div.obj_biglist p.description {
  margin-top: 0.5em;
}

div.obj_biglist .name {
  font-weight: normal;
  font-size: 140%;
  margin-bottom: 0;
}

div.obj_biglist p.description {
  color: #88889e;
  max-width: 40em;
  text-align: justify;
}


/* Object details */

div.obj_bigdetails h2.name {
  color: #0d4c8c !important;
  font-weight: normal !important;
  font-size: 3em !important;
  font-family: "Georgia", serif;
  letter-spacing: -2px;
}

div.obj_bigdetails p.description {
  font-size: 120%;
  color: #666;
  margin-top: 0;
  margin-bottom: 2.5em;
}

div.obj_bigdetails div.long_description {
  margin: -1em 0 2em 1em;
  max-width: 80%;
  text-align: justify;
}

div.separate {
  background: url('../images/light-separator.png') repeat-x -20px 100%;
  padding-bottom: 1em;
}

div.editlinks { float: right; clear: right; }
div.editlinks p { float: right; clear: right; margin: 0; }
div.deletelink { text-align: center; margin-bottom: 1em; }
div.deletelink a:hover {
  color: #833;
  background-color: #f5eeee;
}


/* Component list */

body.projects.project_detail .component_list .entry {
  float: left;
  margin: 0.5em;
  min-width: 15em;
  max-width: 25em;
  height: 5em;
  background-color: #fafafa;
  border-top: 1px solid #eee;
  border-right: 1px solid #e2e2e2;
  border-bottom: 1px solid #ddd;
  border-left: 1px solid #eee;
  padding: 1em;
  -moz-border-radius: 5px;
  font-size: 90%;
  background: url('../images/light-separator.png') repeat-x -20px 100%;
  margin-bottom: 2em;
}

body.projects.project_detail .component_list .entry p.name {
  font-size: 1.2em;
  margin: 0 0 0.5em 0;
  padding-right: 25px;
  background: url('../images/icons/brick.png') no-repeat 100% 50%;
  font-weight: bold;
}

body.projects.project_detail .component_list .entry p.description {
  font-size: 90%;
  margin: 0.5em 0 0 0;
}

body.projects.project_detail .components p.more {
  padding-top: 1em;
  clear: both;
}


/* Search */
div.searchform {
  margin-bottom: 0.5em;
}

div.searchform label {
  font-size: 90%;
  font-color: gray;
  margin-left: 0.5em;
}

div.searchform input.query {
  background-image: url('../images/icons/magnifier.png');
  font-size: 1.1em;
  font-weight: bold;
  color: #666;
}

div.searchform input.submit {
  font-size: 1.1em;
}

body.search.project_list div.info {
  /* border-bottom: 3px solid #eee; */
  background: url('../images/light-separator.png') repeat-x -20px 100%;
  padding-bottom: 0.3em;
  padding-top: 1em;
}

body.search.project_list p.name {
  font-weight: normal;
  font-size: 140%;
  margin: 0;
}

body.search.project_list p.description {
  margin-top: 0.3em;
  margin-bottom: 0em;
  color: #88889e;
  text-align: justify;
}

body.search.project_list p.long_description {
  margin-top: 0em;
  color: #88889e;
  text-align: justify;
  font-size: 80%;
}

body.search.project_list span.highlight{
  background-color: #ffffba;
  font-weight: bolder;
}

body.search.project_list .find{
  margin-bottom: 1em;
}

body.search.project_list .notfound{
  /* font-weight: bolder; */
}

/* Other elements */

a {
  color: #0d4c8c;
  text-decoration: none;
  border-bottom: 1px dotted #aaa;
}

a:hover {
  text-decoration: none;
  border-bottom: 1px solid #aaa;
}

a img {
  border-bottom: none;
}

a.simlink, a.simlink:hover {
  border: none;
}

table.definition th { text-align: left; color: #666; }
table.definition td {
  padding: 0.2em 0.5em;
  margin: 0.5em 0;
}

table.definition tr.empty th,
table.definition tr.empty td {
  display: none;
  /*color: #aaa; font-weight: normal;*/
}

table.definition tr.separator { height: 5px; }

code { font-size: 1.2em; }

span[title] {
	border: 0;
	border-bottom: 1px dotted #b88;
 	cursor: help;
}

ul li, ol li {
  margin-top: 0.5em;
  margin-bottom: 0.5em;
}
ul.actionlist {font-size: 0.9em;}
ul.simple { list-style: none; padding-left: 20px; }
ul.simple.bigthings { font-weight: bold; }

ul.simple.bigthings .description { font-weight: normal; color: #666; }

img.repotype { vertical-align: middle; margin-left: 10px; }

.disabled { color: #aaa; }
.disabled a { color: #bdcedf; }

.spaceabove { margin-top: 3em; }

.messages {
  text-align: center;
  padding-top: 10px;
  margin: 2px;
}

.message {
  -moz-border-radius: 5px;
  border-width: 1px;
  border-style: solid;
  padding: 0.5em;
  background-color: #ffffe0;
  border-color: #e6db55;
  margin: 0px;
  font-size: 0.9em;
}

.message.i16 {
  background-position: 10px 50%;
  padding-left: 33px;
}

.hidden_field {
  display:none;
}

input[type="submit"] {
  cursor: pointer;
}

input, textarea {
  padding: 0 0.5em;
  border: 1px solid #aaa;
  -moz-border-radius: 2px;
}

fieldset {
  border:2px dotted #DDDDDD;
  margin-bottom:1em;
  padding:1em;
}

fieldset legend {
  font-weight: bold;
  font-size: 1.2em;
  color: #999;
  padding: 0 0.5em;
}

input.text { padding: 0.2em 0.5em; }

div.generic_form table th {
  text-align: right;
  padding-right: 1em;
  font-size: 90%;
  color: #333;
  line-height: 1.8em;
  vertical-align: top;
}

div.generic_form table td {
  vertical-align: top;
  line-height: 1.8em;
}

div.generic_form table th p {
  margin-top: 0em;
}

div.generic_form table td input,
div.generic_form table td textarea,
div.generic_form table td select {
  font-size: 0.9em;
  padding: 0.2em 0.3em;
}

div.generic_form table p.fieldp {
  margin: 0;
}

div.generic_form p.fielderrors {
  font-size: 85%;
  color: #c27878;
  list-style: none;
  margin: 0.2em 0 0.3em 0.1em;
  padding: 0;
  max-width: 30em;
  line-height: 120%;
}

div.generic_form ul.errorlist li {
  margin: 0;
  padding: 0;
}

div.generic_form table td p.helptext {
  font-family: sans-serif;
  font-size: 0.75em;
  padding-left: 2em;
  max-width: 30em;
  color: #666;
  line-height: 120%;
  margin: 0.2em 0;
}

/* Input with background image (search, etc) */
input.withbgimage {
  padding: 2px 2px 2px 25px;
  background-image: url('../images/icons/cog.png');
  background-repeat: no-repeat;
  background-position: 5px 50%;
}

/* Other */

#intro {
  float:left; 
  width:60%; 
}

.promo {
  font-size: 130%;
  width: 100%;
  margin: 2em 0;
}

.compact { font-size: 85%; }

.floatright {
  float: right;
  margin-left: 1em;
}


table.add_form td {
  font-size: 80%;
  color: #666;
  height: 20px;
}

ul.errorlist li {
  color: #c27878;
}

.components .entry .description {color: #999}

.entry_metalink {
  color: #888;
  font-weight: normal;
  font-size: 70%;
}

.entry_metalink a {
  color: #7e9fc2;
}

.entry_metalink a:hover {
  color: #0d4c8c;;
}

h2 .entry_metalink {
  font-size: 60%;
}
h2 .entry_metalink {
  font-size: 60%;
}

.nodisplay { display: none; }


/* Custom classes for various elements */

a.tag:link, a.tag:hover, a.tag:visited {
  color:#555;
}

a.tag {
  background-color:#FFFCE7;
  -moz-border-radius: 2px;
  border-color: #F9F5EA #EEE2BF #EEE2BF #F9F5EA;
  border-style: solid;
  border-width: 1px;
  line-height: 1.5em;
  padding: 0.15em 0.2em;
  font-size: 95%;
}

.buttonright {
  text-align:right;
  padding-top: 0.3em;
}

/* Used usually for mouse-over warnings */

span.warning, span.note { padding: 0 0.2em; }

span.warning {
  color: #844141;
  background-color: #fff5f5;
}

span.note {
  color: #685D40;
  background-color: #FEFFDE;
}


/* Buttonized */

.buttonized,
.buttonized:hover,
.buttonized_simple,
.buttonized_simple:hover,
.microform input[type="submit"] {
  cursor: pointer;
}

.buttonized,
.microform input[type="submit"] {
  border: 1px solid #ccc !important;
  background-color: #f5f5f5;
  -moz-border-radius: 3px;
  padding: 0.2em 0.6em;
  color: #333;
}

.buttonized,
.microform input[type="submit"],
.microform input[type="file"] {
  font-size: 0.85em;
}

.buttonized.active { background-color: #ddd; }

.buttonized a {
  border-bottom: none;
}

.buttonized a:hover {
  border-bottom: none;
  cursor: pointer;
}

.buttonized:hover {
  background-color: #fafafa;
  border: 1px solid #ccc;
}

.results_on_deck {
  margin: 0px;
  padding: 0px;
}

/*List*/
div.list ul {
  list-style-image: none;
  list-style-position: outside;
  list-style-type: none;
  padding-left: 10px;
}

div.list li{
  border-bottom: 1px solid #ddd;
  padding: 8px;
}

div.list ul li.i16{
 padding-left: 23px;
}

div.list ul li .name{
  font-weight: bold;
  font-size: 0.85em;
}

div.list ul li span.name{
  color: #666;
}

div.list ul li .notice{
  color: #FF4646;
}

div.list ul li span.notice{
  color: #FF4646;
}

div.list ul li form{
  float: right;
  margin-left: 8px;
}

div.list ul li span.details{
  font-size: 0.85em;
  color: #666;
  font-weight: normal;
}

div.list .pagination.bottom {
  margin-top: 2px;
}

<<<<<<< HEAD

/* Comments */

ol.comments{
        margin: 15px 0;
        padding: 0;
        list-style: none !important;
        font-size: 0.82em;
        line-height: 1.6em;
}

ol.comments li{
        background-color: #F1FFE8;
        padding: 10px !important;
        margin: 0 0 10px 0 !important;
        font-size: 0.9em;
        line-height: 1.5em;
}

ol.comments li p{
        font-size: 1em;
        line-height: 1.5em;
}

ol.comments a.jump{
        text-decoration: none;
}

ol.comments p{
        margin: 0 0 10px 0;
}

ol.comments p.title{
        border-bottom: 1px dotted #CECECE;
        padding-bottom: 4px;
}

ol.comments p.title span.author{
        margin: 0;
        font-weight: bold;
        color: Black;
}

/* shinyform */

fieldset.shinyform{
        border: none;
        margin: 0;
        padding: 0;
}

fieldset.shinyform legend{
}

fieldset.shinyform ol{
        margin: 0 !important;
        padding: 0 !important;
        list-style: none !important;
}


fieldset.shinyform ol li{
        padding: 5px 0 !important;
        margin: 5px 0 !important;
}

fieldset.shinyform label{
        font-weight: bold;
        font-size: 0.8em;
        color: #333;
        display: block;
}

fieldset.shinyform input[type=text]{
        width: 350px;
}

fieldset.shinyform span.help{
        font-size: 0.8em;
        display: block;
        color: #999;
        line-height: 1.2em;
        padding-top: 3px;
        max-width: 80%;
}

ul.errorlist,
ul.errorlist li{
        margin: 0 !important;
        padding: 0 !important;
        list-style: none;
        float: right;
        font-weight: bold;
        font-size: 0.9em;
        color: #c00;
        line-height: 1.1em;
=======
div.notice {
  text-align: center;
  -moz-border-radius: 5px;
  border-width: 1px;
  border-style: solid;
  padding: 0.5em;
  background-color: #ffffe0;
  border-color: #e6db55;
  margin: 5px;
  margin-bottom: 15px;
  font-size: 0.9em;
>>>>>>> 40a9c88e
}<|MERGE_RESOLUTION|>--- conflicted
+++ resolved
@@ -802,104 +802,6 @@
   margin-top: 2px;
 }
 
-<<<<<<< HEAD
-
-/* Comments */
-
-ol.comments{
-        margin: 15px 0;
-        padding: 0;
-        list-style: none !important;
-        font-size: 0.82em;
-        line-height: 1.6em;
-}
-
-ol.comments li{
-        background-color: #F1FFE8;
-        padding: 10px !important;
-        margin: 0 0 10px 0 !important;
-        font-size: 0.9em;
-        line-height: 1.5em;
-}
-
-ol.comments li p{
-        font-size: 1em;
-        line-height: 1.5em;
-}
-
-ol.comments a.jump{
-        text-decoration: none;
-}
-
-ol.comments p{
-        margin: 0 0 10px 0;
-}
-
-ol.comments p.title{
-        border-bottom: 1px dotted #CECECE;
-        padding-bottom: 4px;
-}
-
-ol.comments p.title span.author{
-        margin: 0;
-        font-weight: bold;
-        color: Black;
-}
-
-/* shinyform */
-
-fieldset.shinyform{
-        border: none;
-        margin: 0;
-        padding: 0;
-}
-
-fieldset.shinyform legend{
-}
-
-fieldset.shinyform ol{
-        margin: 0 !important;
-        padding: 0 !important;
-        list-style: none !important;
-}
-
-
-fieldset.shinyform ol li{
-        padding: 5px 0 !important;
-        margin: 5px 0 !important;
-}
-
-fieldset.shinyform label{
-        font-weight: bold;
-        font-size: 0.8em;
-        color: #333;
-        display: block;
-}
-
-fieldset.shinyform input[type=text]{
-        width: 350px;
-}
-
-fieldset.shinyform span.help{
-        font-size: 0.8em;
-        display: block;
-        color: #999;
-        line-height: 1.2em;
-        padding-top: 3px;
-        max-width: 80%;
-}
-
-ul.errorlist,
-ul.errorlist li{
-        margin: 0 !important;
-        padding: 0 !important;
-        list-style: none;
-        float: right;
-        font-weight: bold;
-        font-size: 0.9em;
-        color: #c00;
-        line-height: 1.1em;
-=======
 div.notice {
   text-align: center;
   -moz-border-radius: 5px;
@@ -911,5 +813,104 @@
   margin: 5px;
   margin-bottom: 15px;
   font-size: 0.9em;
->>>>>>> 40a9c88e
+}
+
+
+
+
+/* Comments */
+
+ol.comments{
+        margin: 15px 0;
+        padding: 0;
+        list-style: none !important;
+        font-size: 0.82em;
+        line-height: 1.6em;
+}
+
+ol.comments li{
+        background-color: #F1FFE8;
+        padding: 10px !important;
+        margin: 0 0 10px 0 !important;
+        font-size: 0.9em;
+        line-height: 1.5em;
+}
+
+ol.comments li p{
+        font-size: 1em;
+        line-height: 1.5em;
+}
+
+ol.comments a.jump{
+        text-decoration: none;
+}
+
+ol.comments p{
+        margin: 0 0 10px 0;
+}
+
+ol.comments p.title{
+        border-bottom: 1px dotted #CECECE;
+        padding-bottom: 4px;
+}
+
+ol.comments p.title span.author{
+        margin: 0;
+        font-weight: bold;
+        color: Black;
+}
+
+/* shinyform */
+
+fieldset.shinyform{
+        border: none;
+        margin: 0;
+        padding: 0;
+}
+
+fieldset.shinyform legend{
+}
+
+fieldset.shinyform ol{
+        margin: 0 !important;
+        padding: 0 !important;
+        list-style: none !important;
+}
+
+
+fieldset.shinyform ol li{
+        padding: 5px 0 !important;
+        margin: 5px 0 !important;
+}
+
+fieldset.shinyform label{
+        font-weight: bold;
+        font-size: 0.8em;
+        color: #333;
+        display: block;
+}
+
+fieldset.shinyform input[type=text]{
+        width: 350px;
+}
+
+fieldset.shinyform span.help{
+        font-size: 0.8em;
+        display: block;
+        color: #999;
+        line-height: 1.2em;
+        padding-top: 3px;
+        max-width: 80%;
+}
+
+ul.errorlist,
+ul.errorlist li{
+        margin: 0 !important;
+        padding: 0 !important;
+        list-style: none;
+        float: right;
+        font-weight: bold;
+        font-size: 0.9em;
+        color: #c00;
+        line-height: 1.1em;
 }