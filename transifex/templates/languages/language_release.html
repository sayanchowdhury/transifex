--- conflicted
+++ resolved
@@ -8,7 +8,10 @@
   <script type="text/javascript" src="{{ MEDIA_URL }}js/watch_toggle.js"></script>
   <script type="text/javascript" src="{{ MEDIA_URL }}js/tablesorted.js"></script> 
   <link media="screen" href="{{ MEDIA_URL }}css/tablesorter.css" type="text/css" rel="stylesheet" />
-<<<<<<< HEAD
+
+  <script type="text/javascript" src="{{ MEDIA_URL }}js/houdini.js"></script>
+  <link media="screen" href="{{ MEDIA_URL }}css/houdini.css" type="text/css" rel="stylesheet" />
+
   <style type="text/css">
     form.submit_form { display: none; }
     form.submit_form fieldset { border: 2px dotted #ddd; }
@@ -19,10 +22,6 @@
     {% include "translations/stats_table_filter_header.html" %}
   });
   </script>
-=======
-  <script type="text/javascript" src="{{ MEDIA_URL }}js/houdini.js"></script>
-  <link media="screen" href="{{ MEDIA_URL }}css/houdini.css" type="text/css" rel="stylesheet" />
->>>>>>> b3d0bd03
 {% endblock %}
 
 {% block body_class %}{{ block.super }} language_release{% endblock %}
