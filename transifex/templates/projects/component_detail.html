--- conflicted
+++ resolved
@@ -44,18 +44,13 @@
 
   });
 
+
   </script>
-<<<<<<< HEAD
-=======
-
-  <script type="text/javascript" src="{{ MEDIA_URL }}js/houdini.js"></script>
-  <link media="screen" href="{{ MEDIA_URL }}css/houdini.css" type="text/css" rel="stylesheet" />
-
-  <script type="text/javascript" src="{{ MEDIA_URL }}js/watch_toggle.js"></script>
-  <script type="text/javascript" src="{{ MEDIA_URL }}js/tablesorted.js"></script>
-  <script type="text/javascript" src="{{ MEDIA_URL }}js/jquery.qtip-1.0.0-rc2.min.js"></script>
->>>>>>> b3d0bd03
   <link media="screen" href="{{ MEDIA_URL }}css/tablesorter.css" type="text/css" rel="stylesheet" />
+  <style type="text/css">
+    form.submit_form { display: none; }
+    form.submit_form fieldset { border: 2px dotted #ddd; }
+  </style>
 {% endblock %}
 
 {% block body_class %}{{ block.super }} project_detail{% endblock %}
