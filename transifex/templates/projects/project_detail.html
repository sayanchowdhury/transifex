{% extends "projects/project_menu.html" %}
{% load i18n %}
{% load markup %}
{% load addons %}
{% load txcommontags %}
{% load watches_tags %}
{% load permissions %}
{% load upload_manager_tags %}
{% load avatars %}
{% load tx_action_log %}


{% block body_class %}{{ block.super }} project_detail{% endblock %}

{% block title %}{{ block.super }} | {{ project.name }}{% endblock %}

{% block breadcrumb %}{{ block.super }} &raquo; {{ project.name }}{% endblock %}


{% block content_main %}

{% get_permission "project_perm.maintain" for request.user and project as "is_maintainer" %}
  <div class="obj_bigdetails">
<<<<<<< HEAD
  {% with project.long_description_html as long_desc %}
  {% if long_desc %}
  <div class="long_description">
    {{ long_desc|truncatewords_html:"100"|safe }}
  </div>
  {% endif %}
  {% endwith %}
=======

>>>>>>> 6adcbe32


  <div class="details separate">

  <h4>{% blocktrans %}Details{% endblocktrans %}</h4>
  <table class="definition">
    {% if request.user.is_authenticated%}
      {% url notification.views.notices as notices_url %}
      {% if notices_url %}
   <tr>
      <th class="i16 watch">{% trans "Watch:" %}</th>
      <td>
        {% watch_toggle project %}
    </td>
    </tr>
      {% endif %}
    {% endif %}
    {% if project.homepage %}
    <tr>
      <th class="homepage i16">{% trans "Homepage:" %}</th>
      <td><a title="{% blocktrans with project.name as project_name %}Homepage for {{ project_name }}{% endblocktrans %}" href="{{ project.homepage }}" target="_blank" >{{ project.homepage }}</a></td>
    </tr>
    {% endif %}
    {% if project.bug_tracker %}
    <tr>
      <th class="bug i16">{% trans "Bug tracker:" %}</th>
      <td><a title="{% blocktrans with project.name as project_name %}Bug tracker for {{ project_name }}{% endblocktrans %}" href="{{ project.bug_tracker }}" target="_blank" >{{ project.bug_tracker }}</a></td>
    </tr>
    {% endif %}
    {% if project.tags %}
    <tr>
      <th class="i16 tag">{% trans "Tags:" %}</th>
      <td class="compact">
        {% for tag in project.tagsobj.all|slice:"0:6" %}<a class="tag" href="{% url project_tag_list tag=tag %}">{{ tag }}</a> {% endfor %}
      </td>
    </tr>
    {% endif %}
    {% with project.maintainers.all as maintainers %}
    {% if maintainers %}
    <tr>
      <th class="i16 maintainer">{% blocktrans count maintainers|length as counter %}Maintainer:{% plural %}Maintainers:{% endblocktrans %}</th>
      <td>
        {% for m in maintainers|slice:"0:6" %}
          <img class="border" src="{% avatar 16 m %}" style="vertical-align:middle"/>
          {% if m.first_name and m.last_name %}
            {{ m.first_name }} {{ m.last_name }}
            (<a href="{% url profile_public m.username %}">{{m.username}}</a>)
          {% else %}
            <a href="{% url profile_public m.username %}">
            {{m.username}}
            </a>
          {% endif %}
            {% if not forloop.last %},{% endif %}
        {% endfor %}
      </td>
    </tr>
    {% endif %}
    {% endwith %}

    {% with project.trans_instructions as instructions_url %}
    {% if instructions_url %}
    <tr>
      <th class="help i16">{% trans "Documentation:" %}</th>
      <td><a title="{% trans "Documentation of the translation procedure of this project" %}" href="{{ instructions_url }}" target="_blank">{% trans "Translation help pages" %}</a></td>
    </tr>
    {% endif %}
    {% endwith %}

    {% hook "additional_project_details.html" %}

{% comment %}
    <tr>
      <th class="i16 link">{% trans "External links:" %}</th>
      <td><ul>
        <li>{% trans "Screenshots" %}</li>
        </ul>
      </td>
    </tr>
{% endcomment %}
  </table>
  {% with project.long_description_html as long_desc %}
  {% if long_desc %}
  <div class="long_description">
    {{ long_desc|truncatewords_html:"100"|safe }}
  </div>
  {% endif %}
  {% endwith %}
	
</div>

{% if project.resources.count or not project.releases.count %}

  {% include "projects/resource_list.html" %}
  {% hook "project.html" overview_top %}
  {% include "projects/release_list.html" %}

{% else %}

  {% include "projects/release_list.html" %}
  {% include "projects/resource_list.html" %}
  {% hook "project.html" overview_top %}

{% endif %}

</div>

<div id="project-history">
	<h3>{% trans 'History' %}</h3>
	{% get_log 10 as action_log for_object project %}
	{% if not action_log %}
	
	<p class="i16 infomsg">{% trans 'No history recorded yet.' %}</p>
	
	{% else %}
	
	<ul class="actionlist simple">
	{% for entry in action_log %}
	<li class="i16 actionlog">
	    {{ entry.message|safe }} by {{ entry.user }}. <span class="notice_when">{{ entry.action_time|timesince }} ago.</span>
	</li>
	{% endfor %}
	</ul>
	{% hook "project.html" overview %}
	
	{% endif %}
</div>

{% endblock %}

{% block content_footer %}
<div id="content_footer_center">
</div>

{% endblock %}<|MERGE_RESOLUTION|>--- conflicted
+++ resolved
@@ -21,17 +21,6 @@
 
 {% get_permission "project_perm.maintain" for request.user and project as "is_maintainer" %}
   <div class="obj_bigdetails">
-<<<<<<< HEAD
-  {% with project.long_description_html as long_desc %}
-  {% if long_desc %}
-  <div class="long_description">
-    {{ long_desc|truncatewords_html:"100"|safe }}
-  </div>
-  {% endif %}
-  {% endwith %}
-=======
-
->>>>>>> 6adcbe32
 
 
   <div class="details separate">
