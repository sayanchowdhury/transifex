{% extends "projects/project_menu.html" %}
{% load i18n %}
{% load markup %}
{% load addons %}
{% load txcommontags %}
{% load watches_tags %}
{% load permissions %}
{% load upload_manager_tags %}
{% load avatars %}
{% load tx_action_log %}


{% block body_class %}{{ block.super }} project_detail{% endblock %}

{% block title %}{{ block.super }} | {{ project.name }}{% endblock %}

{% block breadcrumb %}{{ block.super }} &raquo; {{ project.name }}{% endblock %}


{% block content_main %}

{% get_permission "project_perm.maintain" for request.user and project as "is_maintainer" %}
  <div class="obj_bigdetails grid_16">
  {% if project.private %}
  <span id="private_project_banner" class="ui-corner-all">
    {% trans "Private Project"%}
    <img style="vertical-align:top" src="{{ STATIC_URL }}images/icons/lock.png" title="Private Project">
  </span>
  {% endif %}
  <h2 class="name">{{ project.name }}</h2>

  <p class="description">{% firstof project.description|escape project.name|escape %}</p>

  {% with project.long_description_html as long_desc %}
  {% if long_desc %}
  <div class="long_description">
    {{ long_desc|truncatewords_html:"100"|safe }}
  </div>
  {% endif %}
  {% endwith %}

  {% if perms.projects.change_project or is_maintainer %}
<<<<<<< HEAD
  <div class="editlinks"><p><a class="i16 edit buttonized" href="{% url project_edit project_slug=project.slug %}">{% trans "Edit project..." %}</a></p></div>
=======
  <div class="editlinks"><span class="buttonized"><a class="i16 edit" href="{% url project_edit project_slug=project.slug %}">{% trans "Edit" %}</a></span></div>
>>>>>>> 9b9f13e0
  {% endif %}

  <div class="details separate">

  <h4>{% blocktrans %}Details{% endblocktrans %}</h4>
  <table class="definition">
    {% if request.user.is_authenticated%}
      {% url notification.views.notices as notices_url %}
      {% if notices_url %}
   <tr>
      <th class="i16 watch">{% trans "Watch:" %}</th>
      <td>
        {% watch_toggle project %}
    </td>
    </tr>
      {% endif %}
    {% endif %}
    {% if project.homepage %}
    <tr>
      <th class="homepage i16">{% trans "Homepage:" %}</th>
      <td><a title="{% blocktrans with project.name as project_name %}Homepage for {{ project_name }}{% endblocktrans %}" href="{{ project.homepage }}" target="_blank" >{{ project.homepage }}</a></td>
    </tr>
    {% endif %}
    {% if project.bug_tracker %}
    <tr>
      <th class="bug i16">{% trans "Bug tracker:" %}</th>
      <td><a title="{% blocktrans with project.name as project_name %}Bug tracker for {{ project_name }}{% endblocktrans %}" href="{{ project.bug_tracker }}" target="_blank" >{{ project.bug_tracker }}</a></td>
    </tr>
    {% endif %}
    {% if project.tags %}
    <tr>
      <th class="i16 tag">{% trans "Tags:" %}</th>
      <td class="compact">
        {% for tag in project.tagsobj.all|slice:"0:6" %}<a class="tag" href="{% url project_tag_list tag=tag %}">{{ tag }}</a> {% endfor %}
      </td>
    </tr>
    {% endif %}
    {% with project.maintainers.all as maintainers %}
    {% if maintainers %}
    <tr>
      <th class="i16 maintainer">{% blocktrans count maintainers|length as counter %}Maintainer:{% plural %}Maintainers:{% endblocktrans %}</th>
      <td>
        {% for m in maintainers|slice:"0:6" %}
          <img class="border" src="{% avatar 16 m %}" style="vertical-align:middle"/>
          {% if m.first_name and m.last_name %}
            {{ m.first_name }} {{ m.last_name }}
            (<a href="{% url profile_public m.username %}">{{m.username}}</a>)
          {% else %}
            <a href="{% url profile_public m.username %}">
            {{m.username}}
            </a>
          {% endif %}
            {% if not forloop.last %},{% endif %}
        {% endfor %}
      </td>
    </tr>
    {% endif %}
    {% endwith %}

    {% with project.trans_instructions as instructions_url %}
    {% if instructions_url %}
    <tr>
      <th class="help i16">{% trans "Documentation:" %}</th>
      <td><a title="{% trans "Documentation of the translation procedure of this project" %}" href="{{ instructions_url }}" target="_blank">{% trans "Translation help pages" %}</a></td>
    </tr>
    {% endif %}
    {% endwith %}

    {% hook "additional_project_details.html" %}

{% comment %}
    <tr>
      <th class="i16 link">{% trans "External links:" %}</th>
      <td><ul>
        <li>{% trans "Screenshots" %}</li>
        </ul>
      </td>
    </tr>
{% endcomment %}
  </table>
</div>

{% if project.resources.count or not project.releases.count %}

  {% include "projects/resource_list.html" %}
  {% hook "project.html" overview_top %}
  {% include "projects/release_list.html" %}

{% else %}

  {% include "projects/release_list.html" %}
  {% include "projects/resource_list.html" %}
  {% hook "project.html" overview_top %}

{% endif %}

</div>

<div id="project-history" class="grid_16">
	<h3>{% trans 'History' %}</h3>
	{% get_log 10 as action_log for_object project %}
	{% if not action_log %}
	
	<p>{% trans 'No history recorded yet.' %}</p>
	
	{% else %}
	
	<ul class="actionlist simple">
	{% for entry in action_log %}
	<li class="i16 actionlog">
	    {{ entry.message|safe }} by {{ entry.user }}. <span class="notice_when">{{ entry.action_time|timesince }} ago.</span>
	</li>
	{% endfor %}
	</ul>
	{% hook "project.html" overview %}
	
	{% endif %}
</div>

{% endblock %}



{% block content_footer %}
{% get_permission "project_perm.maintain" for request.user and project as "is_maintainer" %}
  <div id="content_footer_center">
    {% if perms.projects.delete_project or is_maintainer %}
    <div class="deletelink">
<<<<<<< HEAD
      <a class="i16 delete buttonized" href="{% url project_delete project_slug=project.slug %}">{% trans "Delete project..." %}</a>
=======
      <span class="buttonized"><a class="i16 delete" href="{% url project_delete project_slug=project.slug %}">{% trans "Delete project" %}</a></span>
>>>>>>> 9b9f13e0
    </div>
    {% endif %}
  </div>
{% endblock %}<|MERGE_RESOLUTION|>--- conflicted
+++ resolved
@@ -40,11 +40,7 @@
   {% endwith %}
 
   {% if perms.projects.change_project or is_maintainer %}
-<<<<<<< HEAD
-  <div class="editlinks"><p><a class="i16 edit buttonized" href="{% url project_edit project_slug=project.slug %}">{% trans "Edit project..." %}</a></p></div>
-=======
-  <div class="editlinks"><span class="buttonized"><a class="i16 edit" href="{% url project_edit project_slug=project.slug %}">{% trans "Edit" %}</a></span></div>
->>>>>>> 9b9f13e0
+  <div class="editlinks"><span class="buttonized"><a class="i16 edit" href="{% url project_edit project_slug=project.slug %}">{% trans "Edit project..." %}</a></span></div>
   {% endif %}
 
   <div class="details separate">
@@ -166,18 +162,12 @@
 
 {% endblock %}
 
-
-
 {% block content_footer %}
 {% get_permission "project_perm.maintain" for request.user and project as "is_maintainer" %}
   <div id="content_footer_center">
     {% if perms.projects.delete_project or is_maintainer %}
     <div class="deletelink">
-<<<<<<< HEAD
-      <a class="i16 delete buttonized" href="{% url project_delete project_slug=project.slug %}">{% trans "Delete project..." %}</a>
-=======
-      <span class="buttonized"><a class="i16 delete" href="{% url project_delete project_slug=project.slug %}">{% trans "Delete project" %}</a></span>
->>>>>>> 9b9f13e0
+      <span class="buttonized"><a class="i16 delete" href="{% url project_delete project_slug=project.slug %}">{% trans "Delete project..." %}</a></span>
     </div>
     {% endif %}
   </div>
