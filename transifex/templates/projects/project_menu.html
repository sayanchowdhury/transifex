{% extends "projects/base.html" %}
{% load i18n %}
{% load addons %}
{% load txcommontags %}
{% load permissions %}
{% load txpermissions %}

{% block extrajs %}
  <link type="text/css" rel="stylesheet" href="{{ STATIC_URL }}css/ui.tabs.outside.css" />
  <link type="text/css" rel="stylesheet" href="{{ STATIC_URL }}css/jquery.autocomplete.css" />
  <link media="screen" href="{{ STATIC_URL }}css/tablesorter.css" type="text/css" rel="stylesheet" />
  <script type="text/javascript" src="{{ STATIC_URL }}js/ui.core.min.js"></script>
  <script type="text/javascript" src="{{ STATIC_URL }}js/ui.tabs.min.js"></script>
  <script type="text/javascript" src="{{ STATIC_URL }}js/jquery.qtip-1.0.0-rc2.min.js"></script>
  <script type="text/javascript" src="{{ STATIC_URL }}js/jquery.autocomplete.js"></script>
  <script type="text/javascript" src="{{ STATIC_URL }}js/file_submit.js"></script>
  <script type="text/javascript" src="{{ STATIC_URL }}js/tablesorted.js"></script>
  {% if project %}
  <link rel="alternate" type="application/rss+xml" title="RSS" href="{% url project_feed param=project.slug %}" />
  {% endif %}

<script type="text/javascript">

function toggle_access_control(){
    var access_control = $("input[name='access_control']:checked").val();
    if (access_control != 'outsourced_access'){
        $("tr#outsource").hide();
    }else{
        $("tr#outsource").show();
    }
}

$(document).ready(
    function ()
    {
        $("#id_anyone_submit").change(function(){
            $(this).parents("form").submit();
            })

        $("input[name='access_control']").change(function(){
            toggle_access_control();
        });

        toggle_access_control();

    }
);
</script>
{% endblock %}

{% block content_title %}
{% if project %}
{% get_permission "project_perm.maintain" for request.user and project as "is_maintainer" %}

<<<<<<< HEAD
<h2 class="pagetitle withdesc" style="display:inline-block;">{{ project.name }}</h2>

=======
{% block project_header %}
<h2 class="pagetitle withdesc" style="display:inline-block;">{{ project.name }}</h2>
{% endblock %}
>>>>>>> 6adcbe32

{% if project.private %}
<span id="private_project_banner" class="ui-corner-all" style="display:inline-block;">
{% trans "Private Project"%}
<img style="vertical-align:top" src="{{ STATIC_URL }}images/icons/lock.png" title="Private Project">
</span>
{% endif %}

<p class="description belowheader">{% firstof project.description|escape project.name|escape %}</p>

<div id="project-tabs" class="ui-tabs ui-widget ui-widget-content ui-corner-all">
  <ul class="ui-tabs-nav ui-helper-reset ui-helper-clearfix ui-widget-header ui-corner-all">

    <li class="ui-state-default ui-corner-top {% if project_overview %}ui-tabs-selected ui-state-active{% endif %}">
       <a id="tab-link-1" href="{% url project_detail project_slug=project.slug %}">
         <span>{% trans "Project Overview" %}</span>
       </a>
    </li>

    {% if is_maintainer %}
    <li class="ui-state-default ui-corner-top {% if project_access_control_form %}ui-tabs-selected ui-state-active{% endif %}">
       <a id="tab-link-2" href="{% url project_access_control_edit project.slug %}">
         <span>{% trans "Access Control" %}</span>
       </a>
    </li>
    {% endif %}

    <li class="ui-state-default ui-corner-top {% if project_team_page %}ui-tabs-selected ui-state-active{% endif %}">
       <a id="tab-link-3" href="{% url team_list project.slug %}">
         <span>{% trans "Teams" %}</span>
       </a>
    </li>
    
    {% if perms.projects.change_project or is_maintainer %}
    <li class="ui-state-default ui-corner-top {% if project_team_page %}ui-tabs-selected ui-state-active{% endif %}" style="float:right;">
       <a id="tab-link-3" href="{% url project_edit project_slug=project.slug %}">
         <span>{% trans "Edit Project" %}</span>
       </a>
    </li>
    {% endif %}
    
    {% hook "project.html" menu %}
  </ul>
</div>

{% endif %}

{% endblock %}

{% block content_main %}{% endblock %}

{% block content_footer %}{% endblock %}<|MERGE_RESOLUTION|>--- conflicted
+++ resolved
@@ -52,14 +52,9 @@
 {% if project %}
 {% get_permission "project_perm.maintain" for request.user and project as "is_maintainer" %}
 
-<<<<<<< HEAD
-<h2 class="pagetitle withdesc" style="display:inline-block;">{{ project.name }}</h2>
-
-=======
 {% block project_header %}
 <h2 class="pagetitle withdesc" style="display:inline-block;">{{ project.name }}</h2>
 {% endblock %}
->>>>>>> 6adcbe32
 
 {% if project.private %}
 <span id="private_project_banner" class="ui-corner-all" style="display:inline-block;">
