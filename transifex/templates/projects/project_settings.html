{% extends "projects/project_menu.html" %}
{% load i18n %}
{% load addons %}
{% load permissions %}

{% block content_title %}
  <h2 class="pagetitle with_description">
  {% if not project %}
    {% trans "New project" %}
  {% else %}
    {% blocktrans with project.name as project_name %}Edit {{ project_name }}{% endblocktrans %}
  {% endif %}
  </h2>
   
  <div class="description">
		<p>{% if not project %}
    	{% trans "Create a new project on Transifex" %}
  		{% else %}
    	{% trans "Edit your Project" %}
  		{% endif %}
    </p>
	</div>
{% endblock %}

{% block basejs %}
{{ block.super }}
<script type="text/javascript" src="{{ STATIC_URL }}js/project_settings.js"></script>
{% endblock %}

{% block extrajs %}
{{ block.super }}
<script type="text/javascript">
	$(document).ready(function(){
		$(".tx-form #id_project-maintainers_text").parents(".tx-form-field").addClass("txf-maintainers");
	});
</script>
{% endblock %}

{% block content_main %}
<<<<<<< HEAD
{% if project %}
	{% get_permission "project_perm.maintain" for request.user and project as "is_maintainer" %}
=======
{% get_permission "project_perm.maintain" for request.user and project as "is_maintainer" %}

<div class="grid_4 alpha side-menu left-side" style="height:100%;margin-top:50px;">
	{% comment %}Dirty hack. Will use django-guardian in the future.{% endcomment %}
	<ul style="height:100%;">
		{% url project_edit project.slug as url_project_edit %}
		<li class="inner-item {% if site_section.0 == 'projects' and site_section.3 == 'edit' and not site_section.4 %}active{% endif %}"><a href="{{ url_project_edit }}">{% trans "Edit Project" %}</a></li>
		{% url project_delete project.slug as url_project_delete %}
		<li class="inner-item {% if site_section.0 == 'projects' and site_section.3 == 'delete' %}active{% endif %}"><a href="{{ url_project_delete }}">{% trans "Delete project" %}</a></li>

    {% if is_maintainer %}
		{% url project_access_control_edit project.slug as url_project_access_control_edit %}
		<li class="inner-item {% if site_section.0 == 'projects' and site_section.3 == 'edit' and site_section.4 == 'access' %}active{% endif %}"><a href="{{ url_project_access_control_edit }}">{% trans "Outsource and Access Control" %}</a></li>
    {% endif %}

		{% hook "project.html" settings_menu %}
	</ul>
</div>
>>>>>>> b3051c74

	<div class="grid_4 alpha side-menu left-side" style="height:100%;">
		{% comment %}Dirty hack. Will use django-guardian in the future.{% endcomment %}
		<ul style="height:100%;">
			{% url project_edit project.slug as url_project_edit %}
			<li class="inner-item {% if site_section.0 == 'projects' and site_section.3 == 'edit' and not site_section.4 %}active{% endif %}"><a href="{{ url_project_edit }}">{% trans "Edit Project" %}</a></li>
			{% url project_delete project.slug as url_project_delete %}
			<li class="inner-item {% if site_section.0 == 'projects' and site_section.3 == 'delete' %}active{% endif %}"><a href="{{ url_project_delete }}">{% trans "Delete project" %}</a></li>
	
    	{% if is_maintainer %}
			{% url project_access_control_edit project.slug as url_project_access_control_edit %}
			<li class="inner-item {% if site_section.0 == 'projects' and site_section.3 == 'edit' and site_section.4 == 'access' %}active{% endif %}"><a href="{{ url_project_access_control_edit }}">{% trans "Outsource and Access Control" %}</a></li>
    	{% endif %}
	
			{% hook "project.html" settings_menu %}
		</ul>
	</div>
{% endif %}


<div class="grid_12 psettings-content omega">{% block psettings_header %}{% endblock %}{% block project_settings_content %}{% endblock %}</div>


{% endblock %}<|MERGE_RESOLUTION|>--- conflicted
+++ resolved
@@ -37,10 +37,6 @@
 {% endblock %}
 
 {% block content_main %}
-<<<<<<< HEAD
-{% if project %}
-	{% get_permission "project_perm.maintain" for request.user and project as "is_maintainer" %}
-=======
 {% get_permission "project_perm.maintain" for request.user and project as "is_maintainer" %}
 
 <div class="grid_4 alpha side-menu left-side" style="height:100%;margin-top:50px;">
@@ -59,28 +55,9 @@
 		{% hook "project.html" settings_menu %}
 	</ul>
 </div>
->>>>>>> b3051c74
 
-	<div class="grid_4 alpha side-menu left-side" style="height:100%;">
-		{% comment %}Dirty hack. Will use django-guardian in the future.{% endcomment %}
-		<ul style="height:100%;">
-			{% url project_edit project.slug as url_project_edit %}
-			<li class="inner-item {% if site_section.0 == 'projects' and site_section.3 == 'edit' and not site_section.4 %}active{% endif %}"><a href="{{ url_project_edit }}">{% trans "Edit Project" %}</a></li>
-			{% url project_delete project.slug as url_project_delete %}
-			<li class="inner-item {% if site_section.0 == 'projects' and site_section.3 == 'delete' %}active{% endif %}"><a href="{{ url_project_delete }}">{% trans "Delete project" %}</a></li>
-	
-    	{% if is_maintainer %}
-			{% url project_access_control_edit project.slug as url_project_access_control_edit %}
-			<li class="inner-item {% if site_section.0 == 'projects' and site_section.3 == 'edit' and site_section.4 == 'access' %}active{% endif %}"><a href="{{ url_project_access_control_edit }}">{% trans "Outsource and Access Control" %}</a></li>
-    	{% endif %}
-	
-			{% hook "project.html" settings_menu %}
-		</ul>
-	</div>
-{% endif %}
 
 
 <div class="grid_12 psettings-content omega">{% block psettings_header %}{% endblock %}{% block project_settings_content %}{% endblock %}</div>
 
-
 {% endblock %}