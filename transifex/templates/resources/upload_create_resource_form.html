{% load i18n %}
{% load txcommontags %}

<script type="text/javascript">

$(document).ready(function(){
    $("#create_new_resource").toggle(function(){
        $("#create_new_resource_form").slideDown();
    }, function(){
        $("#create_new_resource_form").slideUp();
    });

    {% if resource %}

        var uuid = '{{ resource.source_file.uuid }}';
		var resource_slug = '{{resource.slug}}';
        $("div#notification-container div").html("{% blocktrans with resource.source_file.name as resource_name %}Extracting strings from '{{ resource_name }}'. This might take a while...{% endblocktrans %}");
        $("div#notification-container").fadeIn("fast");

        $.ajax({
            type : 'POST',
            url: sprintf('{{ api_project_files }}', '{{ project.slug }}'),
            contentType : 'application/json',
            responseType: "json",
            data: JSON.stringify({'uuid':uuid, 'slug': resource_slug }),
            dataType: 'json',
            success: function(data, textStatus, XMLHttpRequest){
                window.location = data['redirect'];
            },
            error: function(XMLHttpRequest, textStatus, errorThrown){
                alert(XMLHttpRequest.responseText);
            },
            complete: function(XMLHttpRequest, textStatus){
                $("div#notification-container").fadeOut("slow");
            }
        });


    {% endif %}

});
</script>

<<<<<<< HEAD
<p style="text-align:center">
<span id="create_new_resource" class="i16 add submit_button buttonized houdini_toggler">{% trans "Create resource..." %}</span>
</p>
=======

>>>>>>> 9b9f13e0

<div id="create_new_resource_form" class="generic_form" {% if not display_form %}style="display:none;"{% endif %}>

 <form action='' method='post' class="microform houdini">{% csrf_token %}
  <fieldset style="margin-top: 1em;">
  <legend>{% trans "Create resource to be translated" %}</legend>

  <p class="helptext clear">
  {% blocktrans %}
  Create a resource by selecting a source language and uploading a source translation file from your workstation, such as an English POT file.
  Transifex will analyze the file, extract the strings from inside it, and create your resource based on these.
  {% endblocktrans %}
  </p>

  <table style="padding:0 1em">
  <tbody>
    {% comment %}
    Overridden form_as_table_rows in order to better customize it.
    {% endcomment %}
    {% if create_resource_form %}
        {% if create_resource_form.non_field_errors %}
            <ul class="fielderrors">{{ create_resource_form.non_field_errors }}</ul>
        {% endif %}
        {% for field in create_resource_form %}
            {% if field.is_hidden %}
                {{ field }}
                {% if field.errors %}
                   <p class="fieldp">{{ field }}</p>
                   <p class="fielderrors">{% for error in field.errors %}{{ error }}{% endfor %}</p>
                {% endif %}
            {% else %}
                <tr{% if id %} id="sub_{{ id }}{{ forloop.counter}}" style="display:none"{% endif %}>
                <th>{{ field.label }}: {% if field.field.required %}<span class="required">*</span>{% endif %}</th>
                <td>
                    <p class="fieldp">{{ field }}</p>
                    {% if field.errors %}<p class="fielderrors">{% for error in field.errors %}{{ error }}{% endfor %}</p>{% endif %}
                </td>
                </tr>
            {% endif %}
        {% endfor %}
    {% endif %}
  </tbody>
  </table>
  <p class="submit" style="text-align:center"><span class="buttonized"><input type="submit" class="i16 submit" name="create_resource" value="{% trans "Create Resource" %}" /></span></p>

  </fieldset>
 </form>

</div>

<|MERGE_RESOLUTION|>--- conflicted
+++ resolved
@@ -41,13 +41,9 @@
 });
 </script>
 
-<<<<<<< HEAD
 <p style="text-align:center">
 <span id="create_new_resource" class="i16 add submit_button buttonized houdini_toggler">{% trans "Create resource..." %}</span>
 </p>
-=======
-
->>>>>>> 9b9f13e0
 
 <div id="create_new_resource_form" class="generic_form" {% if not display_form %}style="display:none;"{% endif %}>
 
