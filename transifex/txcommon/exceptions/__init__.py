import sys
import traceback
from django.core.mail import mail_admins
from django.conf import settings
from txcommon.log import logger

<<<<<<< HEAD
class FileCheckError(Exception):
    """Exception for file checks errors"""
    pass

def handle_exception_mainling(request, exception):
=======
def handle_exception_mailing(request, exception):
>>>>>>> 3cb2999f
    """Handle an exception if in production mode."""
    exc_info = sys.exc_info()
    subject, message = exception_email(request, exc_info)
    if not settings.DEBUG:
        logger.debug('Sending handled exception to admins.')
        mail_admins(('%s - %s') % (subject, exception.message), message, 
            fail_silently=True)

def exception_email(request, exc_info):
    """Format email subject and message for exception reporting."""
    subject = 'Error (%s IP): %s' % ((request.META.get('REMOTE_ADDR') in 
        settings.INTERNAL_IPS and 'internal' or 'EXTERNAL'), request.path)
    try:
        request_repr = repr(request)
    except:
        request_repr = "Request repr() unavailable"
    message = "%s\n\n%s" % (_get_traceback(exc_info), request_repr)
    return subject, message

def _get_traceback(exc_info=None):
    """Helper function to return the traceback as a string."""
    return '\n'.join(traceback.format_exception(*(exc_info or sys.exc_info())))

def log_exception():
    '''
    Log the latest exception
    '''
    logger.error(traceback.format_exc())<|MERGE_RESOLUTION|>--- conflicted
+++ resolved
@@ -4,15 +4,11 @@
 from django.conf import settings
 from txcommon.log import logger
 
-<<<<<<< HEAD
 class FileCheckError(Exception):
     """Exception for file checks errors"""
     pass
 
-def handle_exception_mainling(request, exception):
-=======
 def handle_exception_mailing(request, exception):
->>>>>>> 3cb2999f
     """Handle an exception if in production mode."""
     exc_info = sys.exc_info()
     subject, message = exception_email(request, exc_info)
