from django.conf.urls.defaults import *
from django.conf import settings
from django.contrib import admin
import authority

admin.autodiscover()
authority.autodiscover()

urlpatterns = patterns('',
    #url(r'^$', 'django.views.generic.simple.direct_to_template',
    #    {'template': 'index.html'}, name='home'),
    url(r'^$', 'txcommon.views.index', name='transifex.home'),
    url(r'^projects/', include('projects.urls')),
    url(r'^collections/', include('txcollections.urls')),
    url(r'^reviews/', include('reviews.urls')),
    url(r'^search/$', 'txcommon.views.search', name='search'),
    url(r'^admin/doc/', include('django.contrib.admindocs.urls')),
    url(r'^admin/(.*)', admin.site.root),
    url(r'^contact/', include('contact_form.urls'), name='contact'),
    url(r'^languages/', include('languages.urls')),
    url(r'^i18n/', include('django.conf.urls.i18n')),
    url(r'^ajax/', include('ajax_select.urls')),
<<<<<<< HEAD
    url(r'^accounts/timeline/$', 'txcommon.views.user_timeline', name='user_timeline'),
=======
    url(r'^threadedcomments/', include('threadedcomments.urls')),
>>>>>>> df020759
)

if settings.ENABLE_SIMPLEAUTH:
    urlpatterns += patterns('',
        url(r'^accounts/', include('simpleauth.urls')),)
else:
    urlpatterns += patterns('',
        url(r'^accounts/', include('userprofile.urls')),
    )

if settings.STATIC_SERVE:
    urlpatterns += patterns('',
        (r'^site_media/(?P<path>.*)$', 'django.views.static.serve',
         {'document_root': settings.MEDIA_ROOT}),
    )

if settings.ENABLE_NOTICES:
    urlpatterns += patterns('',
        (r'^notices/', include('notification.urls')),
        url(r'^accounts/nudge/(?P<username>.+)/$', 'txcommon.views.user_nudge', name='user_nudge'),
    )<|MERGE_RESOLUTION|>--- conflicted
+++ resolved
@@ -20,11 +20,8 @@
     url(r'^languages/', include('languages.urls')),
     url(r'^i18n/', include('django.conf.urls.i18n')),
     url(r'^ajax/', include('ajax_select.urls')),
-<<<<<<< HEAD
     url(r'^accounts/timeline/$', 'txcommon.views.user_timeline', name='user_timeline'),
-=======
     url(r'^threadedcomments/', include('threadedcomments.urls')),
->>>>>>> df020759
 )
 
 if settings.ENABLE_SIMPLEAUTH:
