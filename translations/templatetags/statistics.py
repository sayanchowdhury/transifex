--- conflicted
+++ resolved
@@ -10,16 +10,9 @@
     Creates a HTML table to presents the statistics of all 
     languages for a component.
     """
-<<<<<<< HEAD
+
     context['stats'] = key_sort(stats, ('sort_id', '-trans_perc',))
     return context
-=======
-
-    return {'stats': stats,
-            'current_user': context['request'].user,
-            'perms': context['perms']}
-register.inclusion_tag('comp_stats_table.html', takes_context=True)(comp_stats_table)
->>>>>>> 003f350c
 
 @register.inclusion_tag("project_stats_table.html")
 def project_stats_table(project):
@@ -45,15 +38,8 @@
     for a specific language.
     """
 
-<<<<<<< HEAD
     context['stats'] = key_sort(stats, ('object.project.name', '-trans_perc'))
     return context
-=======
-    return {'stats': stats,
-            'current_user': context['request'].user,
-            'perms': context['perms']}
-register.inclusion_tag('lang_stats_table.html', takes_context=True)(lang_stats_table)
->>>>>>> 003f350c
 
 @register.inclusion_tag("release_stats_table.html")
 def release_stats_table(stats, collection, release):
